--- conflicted
+++ resolved
@@ -4,73 +4,6 @@
   autoInstallPeers: true
   excludeLinksFromLockfile: false
 
-<<<<<<< HEAD
-importers:
-
-  .:
-    dependencies:
-      '@supabase/supabase-js':
-        specifier: ^2.57.4
-        version: 2.57.4
-      axios:
-        specifier: ^1.12.2
-        version: 1.12.2
-      lucide-react:
-        specifier: ^0.344.0
-        version: 0.344.0(react@18.3.1)
-      react:
-        specifier: ^18.3.1
-        version: 18.3.1
-      react-dom:
-        specifier: ^18.3.1
-        version: 18.3.1(react@18.3.1)
-      recharts:
-        specifier: ^3.3.0
-        version: 3.3.0(@types/react@18.3.24)(react-dom@18.3.1(react@18.3.1))(react-is@19.2.0)(react@18.3.1)(redux@5.0.1)
-    devDependencies:
-      '@eslint/js':
-        specifier: ^9.9.1
-        version: 9.36.0
-      '@types/react':
-        specifier: ^18.3.5
-        version: 18.3.24
-      '@types/react-dom':
-        specifier: ^18.3.0
-        version: 18.3.7(@types/react@18.3.24)
-      '@vitejs/plugin-react':
-        specifier: ^4.3.1
-        version: 4.7.0(vite@5.4.20(@types/node@24.5.2))
-      autoprefixer:
-        specifier: ^10.4.18
-        version: 10.4.21(postcss@8.5.6)
-      eslint:
-        specifier: ^9.9.1
-        version: 9.36.0(jiti@1.21.7)
-      eslint-plugin-react-hooks:
-        specifier: ^5.1.0-rc.0
-        version: 5.2.0(eslint@9.36.0(jiti@1.21.7))
-      eslint-plugin-react-refresh:
-        specifier: ^0.4.11
-        version: 0.4.20(eslint@9.36.0(jiti@1.21.7))
-      globals:
-        specifier: ^15.9.0
-        version: 15.15.0
-      postcss:
-        specifier: ^8.4.35
-        version: 8.5.6
-      tailwindcss:
-        specifier: ^3.4.1
-        version: 3.4.17
-      typescript:
-        specifier: ^5.5.3
-        version: 5.9.2
-      typescript-eslint:
-        specifier: ^8.3.0
-        version: 8.44.0(eslint@9.36.0(jiti@1.21.7))(typescript@5.9.2)
-      vite:
-        specifier: ^5.4.2
-        version: 5.4.20(@types/node@24.5.2)
-=======
 dependencies:
   '@supabase/supabase-js':
     specifier: ^2.57.4
@@ -131,7 +64,6 @@
   vite:
     specifier: ^5.4.2
     version: 5.4.21
->>>>>>> 2525937a
 
 packages:
 
@@ -712,22 +644,7 @@
       reselect: 5.1.1
     dev: false
 
-<<<<<<< HEAD
-  '@reduxjs/toolkit@2.9.1':
-    resolution: {integrity: sha512-sETJ3qO72y7L7WiR5K54UFLT3jRzAtqeBPVO15xC3bGA6kDqCH8m/v7BKCPH4czydXzz/1lPEGLvew7GjOO3Qw==}
-    peerDependencies:
-      react: ^16.9.0 || ^17.0.0 || ^18 || ^19
-      react-redux: ^7.2.1 || ^8.1.3 || ^9.0.0
-    peerDependenciesMeta:
-      react:
-        optional: true
-      react-redux:
-        optional: true
-
-  '@rolldown/pluginutils@1.0.0-beta.27':
-=======
   /@rolldown/pluginutils@1.0.0-beta.27:
->>>>>>> 2525937a
     resolution: {integrity: sha512-+d0F4MKMCbeVUJwG96uQ4SgAznZNSq93I3V+9NHA4OpvqG8mRCpGdKmK8l/dl02h2CCDHwW2FqilnTyDcAnqjA==}
     dev: true
 
@@ -915,23 +832,12 @@
     resolution: {integrity: sha512-e7Mew686owMaPJVNNLs55PUvgz371nKgwsc4vxE49zsODpJEnxgxRo2y/OKrqueavXgZNMDVj3DdHFlaSAeU8g==}
     dev: false
 
-<<<<<<< HEAD
-  '@standard-schema/spec@1.0.0':
-    resolution: {integrity: sha512-m2bOd0f2RT9k8QJx1JN85cZYyH1RqFBdlwtkSlf4tBDYLCiiZnv1fIIwacK6cqwXavOydf0NPToMQgpKq+dVlA==}
-
-  '@standard-schema/utils@0.3.0':
-    resolution: {integrity: sha512-e7Mew686owMaPJVNNLs55PUvgz371nKgwsc4vxE49zsODpJEnxgxRo2y/OKrqueavXgZNMDVj3DdHFlaSAeU8g==}
-
-  '@supabase/auth-js@2.71.1':
-    resolution: {integrity: sha512-mMIQHBRc+SKpZFRB2qtupuzulaUhFYupNyxqDj5Jp/LyPvcWvjaJzZzObv6URtL/O6lPxkanASnotGtNpS3H2Q==}
-=======
   /@supabase/auth-js@2.76.1:
     resolution: {integrity: sha512-bxmcgPuyjTUBg7+jAohJ15TDh3ph4hXcv7QkRsQgnIpszurD5LYaJPzX638ETQ8zDL4fvHZRHfGrcmHV8C91jA==}
     dependencies:
       '@supabase/node-fetch': 2.6.15
       tslib: 2.8.1
     dev: false
->>>>>>> 2525937a
 
   /@supabase/functions-js@2.76.1:
     resolution: {integrity: sha512-+zJym/GC1sofm5QYKGxHSszCpMW4Ao2dj/WC3YlffAGuIlIhUtWTJvKsv5q7sWaSKUKdDhGpWhZ2OD++fW5BtQ==}
@@ -1045,36 +951,6 @@
       '@types/d3-time': 3.0.4
     dev: false
 
-<<<<<<< HEAD
-  '@types/d3-array@3.2.2':
-    resolution: {integrity: sha512-hOLWVbm7uRza0BYXpIIW5pxfrKe0W+D5lrFiAEYR+pb6w3N2SwSMaJbXdUfSEv+dT4MfHBLtn5js0LAWaO6otw==}
-
-  '@types/d3-color@3.1.3':
-    resolution: {integrity: sha512-iO90scth9WAbmgv7ogoq57O9YpKmFBbmoEoCHDB2xMBY0+/KVrqAaCDyCE16dUspeOvIxFFRI+0sEtqDqy2b4A==}
-
-  '@types/d3-ease@3.0.2':
-    resolution: {integrity: sha512-NcV1JjO5oDzoK26oMzbILE6HW7uVXOHLQvHshBUW4UMdZGfiY6v5BeQwh9a9tCzv+CeefZQHJt5SRgK154RtiA==}
-
-  '@types/d3-interpolate@3.0.4':
-    resolution: {integrity: sha512-mgLPETlrpVV1YRJIglr4Ez47g7Yxjl1lj7YKsiMCb27VJH9W8NVM6Bb9d8kkpG/uAQS5AmbA48q2IAolKKo1MA==}
-
-  '@types/d3-path@3.1.1':
-    resolution: {integrity: sha512-VMZBYyQvbGmWyWVea0EHs/BwLgxc+MKi1zLDCONksozI4YJMcTt8ZEuIR4Sb1MMTE8MMW49v0IwI5+b7RmfWlg==}
-
-  '@types/d3-scale@4.0.9':
-    resolution: {integrity: sha512-dLmtwB8zkAeO/juAMfnV+sItKjlsw2lKdZVVy6LRr0cBmegxSABiLEpGVmSJJ8O08i4+sGR6qQtb6WtuwJdvVw==}
-
-  '@types/d3-shape@3.1.7':
-    resolution: {integrity: sha512-VLvUQ33C+3J+8p+Daf+nYSOsjB4GXp19/S/aGo60m9h1v6XaxjiT82lKVWJCfzhtuZ3yD7i/TPeC/fuKLLOSmg==}
-
-  '@types/d3-time@3.0.4':
-    resolution: {integrity: sha512-yuzZug1nkAAaBlBBikKZTgzCeA+k1uy4ZFwWANOfKw5z5LRhV0gNA7gNkKm7HoK+HRN0wX3EkxGk0fpbWhmB7g==}
-
-  '@types/d3-timer@3.0.2':
-    resolution: {integrity: sha512-Ps3T8E8dZDam6fUyNiMkekK3XUsaUEik+idO9/YjPtfj2qruF8tFBXS7XhtE4iIXBLxhmLjP3SXpLhVf21I9Lw==}
-
-  '@types/estree@1.0.8':
-=======
   /@types/d3-shape@3.1.7:
     resolution: {integrity: sha512-VLvUQ33C+3J+8p+Daf+nYSOsjB4GXp19/S/aGo60m9h1v6XaxjiT82lKVWJCfzhtuZ3yD7i/TPeC/fuKLLOSmg==}
     dependencies:
@@ -1090,7 +966,6 @@
     dev: false
 
   /@types/estree@1.0.8:
->>>>>>> 2525937a
     resolution: {integrity: sha512-dWHzHa2WqEXI/O1E9OjrocMTKJl2mSrEolh1Iomrv6U+JuNwaHXsXx9bLu5gG7BUWFIN0skIQJQ/L1rIex4X6w==}
     dev: true
 
@@ -1129,14 +1004,7 @@
     resolution: {integrity: sha512-zFDAD+tlpf2r4asuHEj0XH6pY6i0g5NeAHPn+15wk3BV6JA69eERFXC1gyGThDkVa1zCyKr5jox1+2LbV/AMLg==}
     dev: false
 
-<<<<<<< HEAD
-  '@types/use-sync-external-store@0.0.6':
-    resolution: {integrity: sha512-zFDAD+tlpf2r4asuHEj0XH6pY6i0g5NeAHPn+15wk3BV6JA69eERFXC1gyGThDkVa1zCyKr5jox1+2LbV/AMLg==}
-
-  '@types/ws@8.18.1':
-=======
   /@types/ws@8.18.1:
->>>>>>> 2525937a
     resolution: {integrity: sha512-ThVF6DCVhA8kUGy+aazFQ4kXQ7E1Ty7A3ypFOe0IcJV8O/M511G99AW24irKrW56Wt44yG9+ij8FaqoBGkuBXg==}
     dependencies:
       '@types/node': 24.9.1
@@ -1366,14 +1234,7 @@
     resolution: {integrity: sha512-8+9WqebbFzpX9OR+Wa6O29asIogeRMzcGtAINdpMHHyAg10f05aSFVBbcEqGf/PXw1EjAZ+q2/bEBg3DvurK3Q==}
     dev: true
 
-<<<<<<< HEAD
-  asynckit@0.4.0:
-    resolution: {integrity: sha512-Oei9OH4tRh0YqU3GxhX79dM/mwVgvbZJaSNaRk+bshkj0S5cfHcgYakreBjrHwatXKbz+IoIdYLxrKim2MjW0Q==}
-
-  autoprefixer@10.4.21:
-=======
   /autoprefixer@10.4.21(postcss@8.5.6):
->>>>>>> 2525937a
     resolution: {integrity: sha512-O+A6LWV5LDHSJD3LjHYoNi4VLsj/Whi7k6zG12xTYaU4cQ8oxQGckXNX8cRHK5yOZ/ppVHe0ZBXGzSV9jXdVbQ==}
     engines: {node: ^10 || ^12 || >=14}
     hasBin: true
@@ -1389,14 +1250,7 @@
       postcss-value-parser: 4.2.0
     dev: true
 
-<<<<<<< HEAD
-  axios@1.12.2:
-    resolution: {integrity: sha512-vMJzPewAlRyOgxV2dU0Cuz2O8zzzx9VYtbJOaBgXFeLc4IV/Eg50n4LowmehOOR61S8ZMpc2K5Sa7g6A4jfkUw==}
-
-  balanced-match@1.0.2:
-=======
   /balanced-match@1.0.2:
->>>>>>> 2525937a
     resolution: {integrity: sha512-3oSeUO0TMV67hN1AmbXsK4yaqU7tjiHlbxRDZOpH0KW9+CeX4bRAaX0Anxt0tx2MrpRpWwQaPwIlISEJhYU5Pw==}
     dev: true
 
@@ -1442,15 +1296,7 @@
       update-browserslist-db: 1.1.4(browserslist@4.27.0)
     dev: true
 
-<<<<<<< HEAD
-  call-bind-apply-helpers@1.0.2:
-    resolution: {integrity: sha512-Sp1ablJ0ivDkSzjcaJdxEunN5/XvksFJ2sMBFfq6x0ryhQV/2b/KwFe21cMpmHtPOSij8K99/wSfoEuTObmuMQ==}
-    engines: {node: '>= 0.4'}
-
-  callsites@3.1.0:
-=======
   /callsites@3.1.0:
->>>>>>> 2525937a
     resolution: {integrity: sha512-P8BjAsXvZS+VIDUI11hHCQEv74YT67YUi5JJFNWIqL235sBmjX4+qx9Muvls5ivyNENctx46xQLQ3aTuE7ssaQ==}
     engines: {node: '>=6'}
     dev: true
@@ -1492,15 +1338,7 @@
     engines: {node: '>=6'}
     dev: false
 
-<<<<<<< HEAD
-  clsx@2.1.1:
-    resolution: {integrity: sha512-eYm0QWBtUrBWZWG0d386OGAw16Z995PiOVo2B7bjWSbHedGl5e0ZWaq65kOGgUSNesEIDkB9ISbTg/JK9dhCZA==}
-    engines: {node: '>=6'}
-
-  color-convert@2.0.1:
-=======
   /color-convert@2.0.1:
->>>>>>> 2525937a
     resolution: {integrity: sha512-RRECPsj7iu/xb5oKYcsFHSppFNnsj/52OVTRKb4zP5onXwVF3zVmmToNcOfGC+CRDpfK/U584fMg38ZHCaElKQ==}
     engines: {node: '>=7.0.0'}
     dependencies:
@@ -1511,15 +1349,7 @@
     resolution: {integrity: sha512-dOy+3AuW3a2wNbZHIuMZpTcgjGuLU/uBL/ubcZF9OXbDo8ff4O8yVp5Bf0efS8uEoYo5q4Fx7dY9OgQGXgAsQA==}
     dev: true
 
-<<<<<<< HEAD
-  combined-stream@1.0.8:
-    resolution: {integrity: sha512-FQN4MRfuJeHf7cBbBMJFXhKSDq+2kAArBlmRBvcvFE5BB1HZKXtSFASDhdlz9zOYwxh8lDdnvmMOe/+5cdoEdg==}
-    engines: {node: '>= 0.8'}
-
-  commander@4.1.1:
-=======
   /commander@4.1.1:
->>>>>>> 2525937a
     resolution: {integrity: sha512-NOKm8xhkzAjzFx8B2v5OAHT+u5pRQc2UCa2Vq9jYL/31o2wi9mxBA7LIFs3sV5VSC49z6pEhfbMULvShKj26WA==}
     engines: {node: '>= 6'}
     dev: true
@@ -1550,53 +1380,6 @@
   /csstype@3.1.3:
     resolution: {integrity: sha512-M1uQkMl8rQK/szD0LNhtqxIPLpimGm8sOBwU7lLnCpSbTyY3yeU1Vc7l4KT5zT4s/yOxHH5O7tIuuLOCnLADRw==}
 
-<<<<<<< HEAD
-  d3-array@3.2.4:
-    resolution: {integrity: sha512-tdQAmyA18i4J7wprpYq8ClcxZy3SC31QMeByyCFyRt7BVHdREQZ5lpzoe5mFEYZUWe+oq8HBvk9JjpibyEV4Jg==}
-    engines: {node: '>=12'}
-
-  d3-color@3.1.0:
-    resolution: {integrity: sha512-zg/chbXyeBtMQ1LbD/WSoW2DpC3I0mpmPdW+ynRTj/x2DAWYrIY7qeZIHidozwV24m4iavr15lNwIwLxRmOxhA==}
-    engines: {node: '>=12'}
-
-  d3-ease@3.0.1:
-    resolution: {integrity: sha512-wR/XK3D3XcLIZwpbvQwQ5fK+8Ykds1ip7A2Txe0yxncXSdq1L9skcG7blcedkOX+ZcgxGAmLX1FrRGbADwzi0w==}
-    engines: {node: '>=12'}
-
-  d3-format@3.1.0:
-    resolution: {integrity: sha512-YyUI6AEuY/Wpt8KWLgZHsIU86atmikuoOmCfommt0LYHiQSPjvX2AcFc38PX0CBpr2RCyZhjex+NS/LPOv6YqA==}
-    engines: {node: '>=12'}
-
-  d3-interpolate@3.0.1:
-    resolution: {integrity: sha512-3bYs1rOD33uo8aqJfKP3JWPAibgw8Zm2+L9vBKEHJ2Rg+viTR7o5Mmv5mZcieN+FRYaAOWX5SJATX6k1PWz72g==}
-    engines: {node: '>=12'}
-
-  d3-path@3.1.0:
-    resolution: {integrity: sha512-p3KP5HCf/bvjBSSKuXid6Zqijx7wIfNW+J/maPs+iwR35at5JCbLUT0LzF1cnjbCHWhqzQTIN2Jpe8pRebIEFQ==}
-    engines: {node: '>=12'}
-
-  d3-scale@4.0.2:
-    resolution: {integrity: sha512-GZW464g1SH7ag3Y7hXjf8RoUuAFIqklOAq3MRl4OaWabTFJY9PN/E1YklhXLh+OQ3fM9yS2nOkCoS+WLZ6kvxQ==}
-    engines: {node: '>=12'}
-
-  d3-shape@3.2.0:
-    resolution: {integrity: sha512-SaLBuwGm3MOViRq2ABk3eLoxwZELpH6zhl3FbAoJ7Vm1gofKx6El1Ib5z23NUEhF9AsGl7y+dzLe5Cw2AArGTA==}
-    engines: {node: '>=12'}
-
-  d3-time-format@4.1.0:
-    resolution: {integrity: sha512-dJxPBlzC7NugB2PDLwo9Q8JiTR3M3e4/XANkreKSUxF8vvXKqm1Yfq4Q5dl8budlunRVlUUaDUgFt7eA8D6NLg==}
-    engines: {node: '>=12'}
-
-  d3-time@3.1.0:
-    resolution: {integrity: sha512-VqKjzBLejbSMT4IgbmVgDjpkYrNWUYJnbCGo874u7MMKIWsILRX+OpX/gTk8MqjpT1A/c6HY2dCA77ZN0lkQ2Q==}
-    engines: {node: '>=12'}
-
-  d3-timer@3.0.1:
-    resolution: {integrity: sha512-ndfJ/JxxMd3nw31uyKoY2naivF+r29V+Lc0svZxe1JvvIRmi8hUsrMvdOwgS1o6uBHmiz91geQ0ylPP0aj1VUA==}
-    engines: {node: '>=12'}
-
-  debug@4.4.3:
-=======
   /d3-array@3.2.4:
     resolution: {integrity: sha512-tdQAmyA18i4J7wprpYq8ClcxZy3SC31QMeByyCFyRt7BVHdREQZ5lpzoe5mFEYZUWe+oq8HBvk9JjpibyEV4Jg==}
     engines: {node: '>=12'}
@@ -1669,7 +1452,6 @@
     dev: false
 
   /debug@4.4.3:
->>>>>>> 2525937a
     resolution: {integrity: sha512-RGwwWnwQvkVfavKVt22FGLw+xYSdzARwm0ru6DhTVA3umU5hZc28V3kO4stgYryrTlLpuvgI9GiijltAjNbcqA==}
     engines: {node: '>=6.0'}
     peerDependencies:
@@ -1685,26 +1467,11 @@
     resolution: {integrity: sha512-qIMFpTMZmny+MMIitAB6D7iVPEorVw6YQRWkvarTkT4tBeSLLiHzcwj6q0MmYSFCiVpiqPJTJEYIrpcPzVEIvg==}
     dev: false
 
-<<<<<<< HEAD
-  decimal.js-light@2.5.1:
-    resolution: {integrity: sha512-qIMFpTMZmny+MMIitAB6D7iVPEorVw6YQRWkvarTkT4tBeSLLiHzcwj6q0MmYSFCiVpiqPJTJEYIrpcPzVEIvg==}
-
-  deep-is@0.1.4:
-=======
   /deep-is@0.1.4:
->>>>>>> 2525937a
     resolution: {integrity: sha512-oIPzksmTg4/MriiaYGO+okXDT7ztn/w3Eptv/+gSIdMdKsJo0u4CfYNFJPy+4SKMuCqGw2wxnA+URMg3t8a/bQ==}
     dev: true
 
-<<<<<<< HEAD
-  delayed-stream@1.0.0:
-    resolution: {integrity: sha512-ZySD7Nf91aLB0RxL4KGrKHBXl7Eds1DAmEdcoVawXnLD7SDhpNgtuII2aAkg7a7QS41jxPSZ17p4VdGnMHk3MQ==}
-    engines: {node: '>=0.4.0'}
-
-  didyoumean@1.2.2:
-=======
   /didyoumean@1.2.2:
->>>>>>> 2525937a
     resolution: {integrity: sha512-gxtyfqMg7GKyhQmb056K7M3xszy/myH8w+B4RT+QXBQsvAOdc3XymqDDPHx1BgPgsdAA5SIifona89YtRATDzw==}
     dev: true
 
@@ -1712,15 +1479,7 @@
     resolution: {integrity: sha512-+HlytyjlPKnIG8XuRG8WvmBP8xs8P71y+SKKS6ZXWoEgLuePxtDoUEiH7WkdePWrQ5JBpE6aoVqfZfJUQkjXwA==}
     dev: true
 
-<<<<<<< HEAD
-  dunder-proto@1.0.1:
-    resolution: {integrity: sha512-KIN/nDJBQRcXw0MLVhZE9iQHmG68qAVIBg9CqmUYjmQIhgij9U5MFvrqkUL5FbtyyzZuOeOt0zdeRe4UY7ct+A==}
-    engines: {node: '>= 0.4'}
-
-  eastasianwidth@0.2.0:
-=======
   /eastasianwidth@0.2.0:
->>>>>>> 2525937a
     resolution: {integrity: sha512-I88TYZWc9XiYHRQ4/3c5rjjfgkjhLyW2luGIheGERbNQ6OY7yTybanSpDXZa8y7VUP9YmDcYa+eyq4ca7iLqWA==}
     dev: true
 
@@ -1736,34 +1495,11 @@
     resolution: {integrity: sha512-L18DaJsXSUk2+42pv8mLs5jJT2hqFkFE4j21wOmgbUqsZ2hL72NsUU785g9RXgo3s0ZNgVl42TiHp3ZtOv/Vyg==}
     dev: true
 
-<<<<<<< HEAD
-  es-define-property@1.0.1:
-    resolution: {integrity: sha512-e3nRfgfUZ4rNGL232gUgX06QNyyez04KdjFrF+LTRoOXmrOgFKDg4BCdsjW8EnT69eqdYGmRpJwiPVYNrCaW3g==}
-    engines: {node: '>= 0.4'}
-
-  es-errors@1.3.0:
-    resolution: {integrity: sha512-Zf5H2Kxt2xjTvbJvP2ZWLEICxA6j+hAmMzIlypy4xcBg1vKVnx89Wy0GbS+kf5cwCVFFzdCFh2XSCFNULS6csw==}
-    engines: {node: '>= 0.4'}
-
-  es-object-atoms@1.1.1:
-    resolution: {integrity: sha512-FGgH2h8zKNim9ljj7dankFPcICIK9Cp5bm+c2gQSYePhpaG5+esrLODihIorn+Pe6FGJzWhXQotPv73jTaldXA==}
-    engines: {node: '>= 0.4'}
-
-  es-set-tostringtag@2.1.0:
-    resolution: {integrity: sha512-j6vWzfrGVfyXxge+O0x5sh6cvxAog0a/4Rdd2K36zCMV5eJ+/+tOAngRO8cODMNWbVRdVlmGZQL2YS3yR8bIUA==}
-    engines: {node: '>= 0.4'}
-
-  es-toolkit@1.40.0:
-    resolution: {integrity: sha512-8o6w0KFmU0CiIl0/Q/BCEOabF2IJaELM1T2PWj6e8KqzHv1gdx+7JtFnDwOx1kJH/isJ5NwlDG1nCr1HrRF94Q==}
-
-  esbuild@0.21.5:
-=======
   /es-toolkit@1.40.0:
     resolution: {integrity: sha512-8o6w0KFmU0CiIl0/Q/BCEOabF2IJaELM1T2PWj6e8KqzHv1gdx+7JtFnDwOx1kJH/isJ5NwlDG1nCr1HrRF94Q==}
     dev: false
 
   /esbuild@0.21.5:
->>>>>>> 2525937a
     resolution: {integrity: sha512-mg3OPMV4hXywwpoDxu3Qda5xCKQi+vCTZq8S9J/EpkhB2HzKXq4SNFZE3+NK93JYxc8VMSep+lOUSC/RVKaBqw==}
     engines: {node: '>=12'}
     hasBin: true
@@ -1919,18 +1655,11 @@
     engines: {node: '>=0.10.0'}
     dev: true
 
-<<<<<<< HEAD
-  eventemitter3@5.0.1:
-    resolution: {integrity: sha512-GWkBvjiSZK87ELrYOSESUYeVIc9mvLLf/nXalMOS5dYrgZq9o5OVkbZAVM06CVxYsCwH9BDZFPlQTlPA1j4ahA==}
-
-  fast-deep-equal@3.1.3:
-=======
   /eventemitter3@5.0.1:
     resolution: {integrity: sha512-GWkBvjiSZK87ELrYOSESUYeVIc9mvLLf/nXalMOS5dYrgZq9o5OVkbZAVM06CVxYsCwH9BDZFPlQTlPA1j4ahA==}
     dev: false
 
   /fast-deep-equal@3.1.3:
->>>>>>> 2525937a
     resolution: {integrity: sha512-f3qQ9oQy9j2AhBe/H9VC91wLmKBCCU/gDOnKNAYG5hswO7BLKj09Hc5HYNz9cGI++xlpDCIgDaitVs03ATR84Q==}
     dev: true
 
@@ -1993,20 +1722,7 @@
     resolution: {integrity: sha512-GX+ysw4PBCz0PzosHDepZGANEuFCMLrnRTiEy9McGjmkCQYwRq4A/X786G/fjM/+OjsWSU1ZrY5qyARZmO/uwg==}
     dev: true
 
-<<<<<<< HEAD
-  follow-redirects@1.15.11:
-    resolution: {integrity: sha512-deG2P0JfjrTxl50XGCDyfI97ZGVCxIpfKYmfyrQ54n5FO/0gfIES8C/Psl6kWVDolizcaaxZJnTS0QSMxvnsBQ==}
-    engines: {node: '>=4.0'}
-    peerDependencies:
-      debug: '*'
-    peerDependenciesMeta:
-      debug:
-        optional: true
-
-  foreground-child@3.3.1:
-=======
   /foreground-child@3.3.1:
->>>>>>> 2525937a
     resolution: {integrity: sha512-gIXjKqtFuWEgzFRJA9WCQeSJLZDjgJUOMCMzxtvFq/37KojM1BFGufqsCy0r4qSQmYLsZYMeyRqzIWOMup03sw==}
     engines: {node: '>=14'}
     dependencies:
@@ -2014,15 +1730,7 @@
       signal-exit: 4.1.0
     dev: true
 
-<<<<<<< HEAD
-  form-data@4.0.4:
-    resolution: {integrity: sha512-KrGhL9Q4zjj0kiUt5OO4Mr/A/jlI2jDYs5eHBpYHPcBEVSiipAvn2Ko2HnPe20rmcuuvMHNdZFp+4IlGTMF0Ow==}
-    engines: {node: '>= 6'}
-
-  fraction.js@4.3.7:
-=======
   /fraction.js@4.3.7:
->>>>>>> 2525937a
     resolution: {integrity: sha512-ZsDfxO51wGAXREY55a7la9LScWpwv9RxIrYABrlvOFBlH/ShPnrtsXeuUIfXKKOVicNxQ+o8JTbJvjS4M89yew==}
     dev: true
 
@@ -2043,19 +1751,7 @@
     engines: {node: '>=6.9.0'}
     dev: true
 
-<<<<<<< HEAD
-  get-intrinsic@1.3.0:
-    resolution: {integrity: sha512-9fSjSaos/fRIVIp+xSJlE6lfwhES7LNtKaCBIamHsjr2na1BiABJPo0mOjjz8GJDURarmCPGqaiVg5mfjb98CQ==}
-    engines: {node: '>= 0.4'}
-
-  get-proto@1.0.1:
-    resolution: {integrity: sha512-sTSfBjoXBp89JvIKIefqw7U2CCebsc74kiY6awiGogKtoSGbgjYE/G/+l9sF3MWFPNc9IcoOC4ODfKHfxFmp0g==}
-    engines: {node: '>= 0.4'}
-
-  glob-parent@5.1.2:
-=======
   /glob-parent@5.1.2:
->>>>>>> 2525937a
     resolution: {integrity: sha512-AOIgSQCepiJYwP3ARnGx+5VnTu2HBYdzbGP45eLw1vr3zB3vZLeyed1sC9hnbcOc9/SrMyM5RPQrkGz4aS9Zow==}
     engines: {node: '>= 6'}
     dependencies:
@@ -2091,15 +1787,7 @@
     engines: {node: '>=18'}
     dev: true
 
-<<<<<<< HEAD
-  gopd@1.2.0:
-    resolution: {integrity: sha512-ZUKRh6/kUFoAiTAtTYPZJ3hw9wNxx+BIBOijnlG9PnrJsCcSjs1wyyD6vJpaYtgnzDrKYRSqf3OO6Rfa93xsRg==}
-    engines: {node: '>= 0.4'}
-
-  graphemer@1.4.0:
-=======
   /graphemer@1.4.0:
->>>>>>> 2525937a
     resolution: {integrity: sha512-EtKwoO6kxCL9WO5xipiHTZlSzBm7WLT627TqC/uVRd0HKmq8NXyebnNYxDoBi7wt8eTWrUrKXCOVaFq9x1kgag==}
     dev: true
 
@@ -2108,19 +1796,7 @@
     engines: {node: '>=8'}
     dev: true
 
-<<<<<<< HEAD
-  has-symbols@1.1.0:
-    resolution: {integrity: sha512-1cDNdwJ2Jaohmb3sg4OmKaMBwuC48sYni5HUw2DvsC8LjGTLK9h+eb1X6RyuOHe4hT0ULCW68iomhjUoKUqlPQ==}
-    engines: {node: '>= 0.4'}
-
-  has-tostringtag@1.0.2:
-    resolution: {integrity: sha512-NqADB8VjPFLM2V0VvHUewwwsw0ZWBaIdgo+ieHtK3hasLz4qeCRjYcqfB6AQrBggRKppKF8L52/VqdVsO47Dlw==}
-    engines: {node: '>= 0.4'}
-
-  hasown@2.0.2:
-=======
   /hasown@2.0.2:
->>>>>>> 2525937a
     resolution: {integrity: sha512-0hJU9SCPvmMzIBdZFqNPXWa6dqh7WdH0cII9y+CyS8rG3nL48Bclra9HmKhVVUHyPWNH5Y7xDwAB7bfgSjkUMQ==}
     engines: {node: '>= 0.4'}
     dependencies:
@@ -2137,18 +1813,11 @@
     engines: {node: '>= 4'}
     dev: true
 
-<<<<<<< HEAD
-  immer@10.1.3:
-    resolution: {integrity: sha512-tmjF/k8QDKydUlm3mZU+tjM6zeq9/fFpPqH9SzWmBnVVKsPBg/V66qsMwb3/Bo90cgUN+ghdVBess+hPsxUyRw==}
-
-  import-fresh@3.3.1:
-=======
   /immer@10.1.3:
     resolution: {integrity: sha512-tmjF/k8QDKydUlm3mZU+tjM6zeq9/fFpPqH9SzWmBnVVKsPBg/V66qsMwb3/Bo90cgUN+ghdVBess+hPsxUyRw==}
     dev: false
 
   /import-fresh@3.3.1:
->>>>>>> 2525937a
     resolution: {integrity: sha512-TR3KfrTZTYLPB6jUjfx6MF9WcWrHL9su5TObK4ZkYgBdWKPOFoSoQIdEuTuR82pmtxH2spWG9h6etwfr1pLBqQ==}
     engines: {node: '>=6'}
     dependencies:
@@ -2161,20 +1830,12 @@
     engines: {node: '>=0.8.19'}
     dev: true
 
-<<<<<<< HEAD
-  internmap@2.0.3:
-    resolution: {integrity: sha512-5Hh7Y1wQbvY5ooGgPbDaL5iYLAPzMTUrjMulskHLH6wnv/A+1q5rgEaiuqEjB+oxGXIVZs1FF+R/KPN3ZSQYYg==}
-    engines: {node: '>=12'}
-
-  is-binary-path@2.1.0:
-=======
   /internmap@2.0.3:
     resolution: {integrity: sha512-5Hh7Y1wQbvY5ooGgPbDaL5iYLAPzMTUrjMulskHLH6wnv/A+1q5rgEaiuqEjB+oxGXIVZs1FF+R/KPN3ZSQYYg==}
     engines: {node: '>=12'}
     dev: false
 
   /is-binary-path@2.1.0:
->>>>>>> 2525937a
     resolution: {integrity: sha512-ZMERYes6pDydyuGidse7OsHxtbI7WVeUEozgR/g7rd0xUimYNlvZRE/K2MgZTjWy725IfelLeVcEM97mmtRGXw==}
     engines: {node: '>=8'}
     dependencies:
@@ -2320,15 +1981,7 @@
       react: 18.3.1
     dev: false
 
-<<<<<<< HEAD
-  math-intrinsics@1.1.0:
-    resolution: {integrity: sha512-/IXtbwEk5HTPyEwyKX6hGkYXxM9nbj64B+ilVJnC/R6B0pH5G4V3b0pVbL7DBj4tkhBAppbQUlf6F6Xl9LHu1g==}
-    engines: {node: '>= 0.4'}
-
-  merge2@1.4.1:
-=======
   /merge2@1.4.1:
->>>>>>> 2525937a
     resolution: {integrity: sha512-8q7VEgMJW4J8tcfVPy8g09NcQwZdbwFEqhe/WZkoIzjn/3TGDwtOCYtXGxA3O8tPzpczCCDgv+P2P5y00ZJOOg==}
     engines: {node: '>= 8'}
     dev: true
@@ -2341,19 +1994,7 @@
       picomatch: 2.3.1
     dev: true
 
-<<<<<<< HEAD
-  mime-db@1.52.0:
-    resolution: {integrity: sha512-sPU4uV7dYlvtWJxwwxHD0PuihVNiE7TyAbQ5SWxDCB9mUYvOgroQOwYQQOKPJ8CIbE+1ETVlOoK1UC2nU3gYvg==}
-    engines: {node: '>= 0.6'}
-
-  mime-types@2.1.35:
-    resolution: {integrity: sha512-ZDY+bPm5zTTF+YpCrAU9nK0UgICYPT0QtT1NZWFv4s++TNkcgVaT0g6+4R2uI4MjQjzysHB1zxuWL50hzaeXiw==}
-    engines: {node: '>= 0.6'}
-
-  minimatch@3.1.2:
-=======
   /minimatch@3.1.2:
->>>>>>> 2525937a
     resolution: {integrity: sha512-J7p63hRiAjw1NDEww1W7i37+ByIrOWO5XQQAzZ3VOcL0PNybwpfmV/N05zFAzwQ9USyEcX6t3UO+K5aqBQOIHw==}
     dependencies:
       brace-expansion: 1.1.12
@@ -2576,14 +2217,7 @@
     engines: {node: '>= 0.8.0'}
     dev: true
 
-<<<<<<< HEAD
-  proxy-from-env@1.1.0:
-    resolution: {integrity: sha512-D+zkORCbA9f1tdWRK0RaCR3GPv50cMxcrz4X8k5LTSUD1Dkw47mKJEZQNunItRTkWwgtaUSo1RVFRIG9ZXiFYg==}
-
-  punycode@2.3.1:
-=======
   /punycode@2.3.1:
->>>>>>> 2525937a
     resolution: {integrity: sha512-vYt7UD1U9Wg6138shLtLOvdAu+8DsC/ilFtEVHcH+wydcSpNE20AfSOduf6MkRFahL5FY7X1oU7nKVZFtfq8Fg==}
     engines: {node: '>=6'}
     dev: true
@@ -2625,26 +2259,7 @@
       use-sync-external-store: 1.6.0(react@18.3.1)
     dev: false
 
-<<<<<<< HEAD
-  react-is@19.2.0:
-    resolution: {integrity: sha512-x3Ax3kNSMIIkyVYhWPyO09bu0uttcAIoecO/um/rKGQ4EltYWVYtyiGkS/3xMynrbVQdS69Jhlv8FXUEZehlzA==}
-
-  react-redux@9.2.0:
-    resolution: {integrity: sha512-ROY9fvHhwOD9ySfrF0wmvu//bKCQ6AeZZq1nJNtbDC+kk5DuSuNX/n6YWYF/SYy7bSba4D4FSz8DJeKY/S/r+g==}
-    peerDependencies:
-      '@types/react': ^18.2.25 || ^19
-      react: ^18.0 || ^19
-      redux: ^5.0.0
-    peerDependenciesMeta:
-      '@types/react':
-        optional: true
-      redux:
-        optional: true
-
-  react-refresh@0.17.0:
-=======
   /react-refresh@0.17.0:
->>>>>>> 2525937a
     resolution: {integrity: sha512-z6F7K9bV85EfseRCp2bzrpyQ0Gkw1uLoCel9XBVWPg/TjRj94SkJzUTGfOa4bs7iJvBWtQG0Wq7wnI0syw3EBQ==}
     engines: {node: '>=0.10.0'}
     dev: true
@@ -2696,28 +2311,6 @@
       - redux
     dev: false
 
-<<<<<<< HEAD
-  recharts@3.3.0:
-    resolution: {integrity: sha512-Vi0qmTB0iz1+/Cz9o5B7irVyUjX2ynvEgImbgMt/3sKRREcUM07QiYjS1QpAVrkmVlXqy5gykq4nGWMz9AS4Rg==}
-    engines: {node: '>=18'}
-    peerDependencies:
-      react: ^16.8.0 || ^17.0.0 || ^18.0.0 || ^19.0.0
-      react-dom: ^16.0.0 || ^17.0.0 || ^18.0.0 || ^19.0.0
-      react-is: ^16.8.0 || ^17.0.0 || ^18.0.0 || ^19.0.0
-
-  redux-thunk@3.1.0:
-    resolution: {integrity: sha512-NW2r5T6ksUKXCabzhL9z+h206HQw/NJkcLm1GPImRQ8IzfXwRGqjVhKJGauHirT0DAuyy6hjdnMZaRoAcy0Klw==}
-    peerDependencies:
-      redux: ^5.0.0
-
-  redux@5.0.1:
-    resolution: {integrity: sha512-M9/ELqF6fy8FwmkpnF0S3YKOqMyoWJ4+CS5Efg2ct3oY9daQvd/Pc71FpGZsVsbl3Cpb+IIcjBDUnnyBdQbq4w==}
-
-  reselect@5.1.1:
-    resolution: {integrity: sha512-K/BG6eIky/SBpzfHZv/dd+9JBFiS4SWV7FIujVyJRux6e45+73RaUHXLmIR1f7WOMaQ0U1km6qwklRQxpJJY0w==}
-
-  resolve-from@4.0.0:
-=======
   /redux-thunk@3.1.0(redux@5.0.1):
     resolution: {integrity: sha512-NW2r5T6ksUKXCabzhL9z+h206HQw/NJkcLm1GPImRQ8IzfXwRGqjVhKJGauHirT0DAuyy6hjdnMZaRoAcy0Klw==}
     peerDependencies:
@@ -2735,7 +2328,6 @@
     dev: false
 
   /resolve-from@4.0.0:
->>>>>>> 2525937a
     resolution: {integrity: sha512-pb/MYmXstAkysRFx8piNI1tGFNQIFA3vkE3Gq4EuA1dF6gHp/+vgZqsCGJapvy8N3Q+4o7FwvquPJcnZ7RYy4g==}
     engines: {node: '>=4'}
     dev: true
@@ -2944,14 +2536,7 @@
     resolution: {integrity: sha512-+FbBPE1o9QAYvviau/qC5SE3caw21q3xkvWKBtja5vgqOWIHHJ3ioaq1VPfn/Szqctz2bU/oYeKd9/z5BL+PVg==}
     dev: false
 
-<<<<<<< HEAD
-  tiny-invariant@1.3.3:
-    resolution: {integrity: sha512-+FbBPE1o9QAYvviau/qC5SE3caw21q3xkvWKBtja5vgqOWIHHJ3ioaq1VPfn/Szqctz2bU/oYeKd9/z5BL+PVg==}
-
-  to-regex-range@5.0.1:
-=======
   /to-regex-range@5.0.1:
->>>>>>> 2525937a
     resolution: {integrity: sha512-65P7iz6X5yEr1cwcgvQxbbIw7Uk3gOy5dIdtZ4rDveLqhrdJP+Li/Hx6tyK0NEb+2GCyneCMJiGqrADCSNk8sQ==}
     engines: {node: '>=8.0'}
     dependencies:
@@ -3030,21 +2615,6 @@
       punycode: 2.3.1
     dev: true
 
-<<<<<<< HEAD
-  use-sync-external-store@1.6.0:
-    resolution: {integrity: sha512-Pp6GSwGP/NrPIrxVFAIkOQeyw8lFenOHijQWkUTrDvrF4ALqylP2C/KCkeS9dpUM3KvYRQhna5vt7IL95+ZQ9w==}
-    peerDependencies:
-      react: ^16.8.0 || ^17.0.0 || ^18.0.0 || ^19.0.0
-
-  util-deprecate@1.0.2:
-    resolution: {integrity: sha512-EPD5q1uXyFxJpCrLnCc1nHnq3gOa6DZBocAIiI2TaSCA7VCJ1UJDMagCzIkXNsUYfD1daK//LTEQ8xiIbrHtcw==}
-
-  victory-vendor@37.3.6:
-    resolution: {integrity: sha512-SbPDPdDBYp+5MJHhBCAyI7wKM3d5ivekigc2Dk2s7pgbZ9wIgIBYGVw4zGHBml/qTFbexrofXW6Gu4noGxrOwQ==}
-
-  vite@5.4.20:
-    resolution: {integrity: sha512-j3lYzGC3P+B5Yfy/pfKNgVEg4+UtcIJcVRt2cDjIOmhLourAqPqf8P7acgxeiSgUB7E3p2P8/3gNIgDLpwzs4g==}
-=======
   /use-sync-external-store@1.6.0(react@18.3.1):
     resolution: {integrity: sha512-Pp6GSwGP/NrPIrxVFAIkOQeyw8lFenOHijQWkUTrDvrF4ALqylP2C/KCkeS9dpUM3KvYRQhna5vt7IL95+ZQ9w==}
     peerDependencies:
@@ -3078,7 +2648,6 @@
 
   /vite@5.4.21:
     resolution: {integrity: sha512-o5a9xKjbtuhY6Bi5S3+HvbRERmouabWbyUcpXXUA1u+GNUKoROi9byOJ8M0nHbHYHkYICiMlqxkg1KkYmm25Sw==}
->>>>>>> 2525937a
     engines: {node: ^18.0.0 || >=20.0.0}
     hasBin: true
     peerDependencies:
@@ -3177,1565 +2746,4 @@
   /yocto-queue@0.1.0:
     resolution: {integrity: sha512-rVksvsnNCdJ/ohGc6xgPwyN8eheCxsiLM8mxuE/t/mOVqJewPuO1miLpTHQiRgTKCLexL4MeAFVagts7HmNZ2Q==}
     engines: {node: '>=10'}
-<<<<<<< HEAD
-
-snapshots:
-
-  '@alloc/quick-lru@5.2.0': {}
-
-  '@babel/code-frame@7.27.1':
-    dependencies:
-      '@babel/helper-validator-identifier': 7.27.1
-      js-tokens: 4.0.0
-      picocolors: 1.1.1
-
-  '@babel/compat-data@7.28.4': {}
-
-  '@babel/core@7.28.4':
-    dependencies:
-      '@babel/code-frame': 7.27.1
-      '@babel/generator': 7.28.3
-      '@babel/helper-compilation-targets': 7.27.2
-      '@babel/helper-module-transforms': 7.28.3(@babel/core@7.28.4)
-      '@babel/helpers': 7.28.4
-      '@babel/parser': 7.28.4
-      '@babel/template': 7.27.2
-      '@babel/traverse': 7.28.4
-      '@babel/types': 7.28.4
-      '@jridgewell/remapping': 2.3.5
-      convert-source-map: 2.0.0
-      debug: 4.4.3
-      gensync: 1.0.0-beta.2
-      json5: 2.2.3
-      semver: 6.3.1
-    transitivePeerDependencies:
-      - supports-color
-
-  '@babel/generator@7.28.3':
-    dependencies:
-      '@babel/parser': 7.28.4
-      '@babel/types': 7.28.4
-      '@jridgewell/gen-mapping': 0.3.13
-      '@jridgewell/trace-mapping': 0.3.31
-      jsesc: 3.1.0
-
-  '@babel/helper-compilation-targets@7.27.2':
-    dependencies:
-      '@babel/compat-data': 7.28.4
-      '@babel/helper-validator-option': 7.27.1
-      browserslist: 4.26.2
-      lru-cache: 5.1.1
-      semver: 6.3.1
-
-  '@babel/helper-globals@7.28.0': {}
-
-  '@babel/helper-module-imports@7.27.1':
-    dependencies:
-      '@babel/traverse': 7.28.4
-      '@babel/types': 7.28.4
-    transitivePeerDependencies:
-      - supports-color
-
-  '@babel/helper-module-transforms@7.28.3(@babel/core@7.28.4)':
-    dependencies:
-      '@babel/core': 7.28.4
-      '@babel/helper-module-imports': 7.27.1
-      '@babel/helper-validator-identifier': 7.27.1
-      '@babel/traverse': 7.28.4
-    transitivePeerDependencies:
-      - supports-color
-
-  '@babel/helper-plugin-utils@7.27.1': {}
-
-  '@babel/helper-string-parser@7.27.1': {}
-
-  '@babel/helper-validator-identifier@7.27.1': {}
-
-  '@babel/helper-validator-option@7.27.1': {}
-
-  '@babel/helpers@7.28.4':
-    dependencies:
-      '@babel/template': 7.27.2
-      '@babel/types': 7.28.4
-
-  '@babel/parser@7.28.4':
-    dependencies:
-      '@babel/types': 7.28.4
-
-  '@babel/plugin-transform-react-jsx-self@7.27.1(@babel/core@7.28.4)':
-    dependencies:
-      '@babel/core': 7.28.4
-      '@babel/helper-plugin-utils': 7.27.1
-
-  '@babel/plugin-transform-react-jsx-source@7.27.1(@babel/core@7.28.4)':
-    dependencies:
-      '@babel/core': 7.28.4
-      '@babel/helper-plugin-utils': 7.27.1
-
-  '@babel/template@7.27.2':
-    dependencies:
-      '@babel/code-frame': 7.27.1
-      '@babel/parser': 7.28.4
-      '@babel/types': 7.28.4
-
-  '@babel/traverse@7.28.4':
-    dependencies:
-      '@babel/code-frame': 7.27.1
-      '@babel/generator': 7.28.3
-      '@babel/helper-globals': 7.28.0
-      '@babel/parser': 7.28.4
-      '@babel/template': 7.27.2
-      '@babel/types': 7.28.4
-      debug: 4.4.3
-    transitivePeerDependencies:
-      - supports-color
-
-  '@babel/types@7.28.4':
-    dependencies:
-      '@babel/helper-string-parser': 7.27.1
-      '@babel/helper-validator-identifier': 7.27.1
-
-  '@esbuild/aix-ppc64@0.21.5':
-    optional: true
-
-  '@esbuild/android-arm64@0.21.5':
-    optional: true
-
-  '@esbuild/android-arm@0.21.5':
-    optional: true
-
-  '@esbuild/android-x64@0.21.5':
-    optional: true
-
-  '@esbuild/darwin-arm64@0.21.5':
-    optional: true
-
-  '@esbuild/darwin-x64@0.21.5':
-    optional: true
-
-  '@esbuild/freebsd-arm64@0.21.5':
-    optional: true
-
-  '@esbuild/freebsd-x64@0.21.5':
-    optional: true
-
-  '@esbuild/linux-arm64@0.21.5':
-    optional: true
-
-  '@esbuild/linux-arm@0.21.5':
-    optional: true
-
-  '@esbuild/linux-ia32@0.21.5':
-    optional: true
-
-  '@esbuild/linux-loong64@0.21.5':
-    optional: true
-
-  '@esbuild/linux-mips64el@0.21.5':
-    optional: true
-
-  '@esbuild/linux-ppc64@0.21.5':
-    optional: true
-
-  '@esbuild/linux-riscv64@0.21.5':
-    optional: true
-
-  '@esbuild/linux-s390x@0.21.5':
-    optional: true
-
-  '@esbuild/linux-x64@0.21.5':
-    optional: true
-
-  '@esbuild/netbsd-x64@0.21.5':
-    optional: true
-
-  '@esbuild/openbsd-x64@0.21.5':
-    optional: true
-
-  '@esbuild/sunos-x64@0.21.5':
-    optional: true
-
-  '@esbuild/win32-arm64@0.21.5':
-    optional: true
-
-  '@esbuild/win32-ia32@0.21.5':
-    optional: true
-
-  '@esbuild/win32-x64@0.21.5':
-    optional: true
-
-  '@eslint-community/eslint-utils@4.9.0(eslint@9.36.0(jiti@1.21.7))':
-    dependencies:
-      eslint: 9.36.0(jiti@1.21.7)
-      eslint-visitor-keys: 3.4.3
-
-  '@eslint-community/regexpp@4.12.1': {}
-
-  '@eslint/config-array@0.21.0':
-    dependencies:
-      '@eslint/object-schema': 2.1.6
-      debug: 4.4.3
-      minimatch: 3.1.2
-    transitivePeerDependencies:
-      - supports-color
-
-  '@eslint/config-helpers@0.3.1': {}
-
-  '@eslint/core@0.15.2':
-    dependencies:
-      '@types/json-schema': 7.0.15
-
-  '@eslint/eslintrc@3.3.1':
-    dependencies:
-      ajv: 6.12.6
-      debug: 4.4.3
-      espree: 10.4.0
-      globals: 14.0.0
-      ignore: 5.3.2
-      import-fresh: 3.3.1
-      js-yaml: 4.1.0
-      minimatch: 3.1.2
-      strip-json-comments: 3.1.1
-    transitivePeerDependencies:
-      - supports-color
-
-  '@eslint/js@9.36.0': {}
-
-  '@eslint/object-schema@2.1.6': {}
-
-  '@eslint/plugin-kit@0.3.5':
-    dependencies:
-      '@eslint/core': 0.15.2
-      levn: 0.4.1
-
-  '@humanfs/core@0.19.1': {}
-
-  '@humanfs/node@0.16.7':
-    dependencies:
-      '@humanfs/core': 0.19.1
-      '@humanwhocodes/retry': 0.4.3
-
-  '@humanwhocodes/module-importer@1.0.1': {}
-
-  '@humanwhocodes/retry@0.4.3': {}
-
-  '@isaacs/cliui@8.0.2':
-    dependencies:
-      string-width: 5.1.2
-      string-width-cjs: string-width@4.2.3
-      strip-ansi: 7.1.2
-      strip-ansi-cjs: strip-ansi@6.0.1
-      wrap-ansi: 8.1.0
-      wrap-ansi-cjs: wrap-ansi@7.0.0
-
-  '@jridgewell/gen-mapping@0.3.13':
-    dependencies:
-      '@jridgewell/sourcemap-codec': 1.5.5
-      '@jridgewell/trace-mapping': 0.3.31
-
-  '@jridgewell/remapping@2.3.5':
-    dependencies:
-      '@jridgewell/gen-mapping': 0.3.13
-      '@jridgewell/trace-mapping': 0.3.31
-
-  '@jridgewell/resolve-uri@3.1.2': {}
-
-  '@jridgewell/sourcemap-codec@1.5.5': {}
-
-  '@jridgewell/trace-mapping@0.3.31':
-    dependencies:
-      '@jridgewell/resolve-uri': 3.1.2
-      '@jridgewell/sourcemap-codec': 1.5.5
-
-  '@nodelib/fs.scandir@2.1.5':
-    dependencies:
-      '@nodelib/fs.stat': 2.0.5
-      run-parallel: 1.2.0
-
-  '@nodelib/fs.stat@2.0.5': {}
-
-  '@nodelib/fs.walk@1.2.8':
-    dependencies:
-      '@nodelib/fs.scandir': 2.1.5
-      fastq: 1.19.1
-
-  '@pkgjs/parseargs@0.11.0':
-    optional: true
-
-  '@reduxjs/toolkit@2.9.1(react-redux@9.2.0(@types/react@18.3.24)(react@18.3.1)(redux@5.0.1))(react@18.3.1)':
-    dependencies:
-      '@standard-schema/spec': 1.0.0
-      '@standard-schema/utils': 0.3.0
-      immer: 10.1.3
-      redux: 5.0.1
-      redux-thunk: 3.1.0(redux@5.0.1)
-      reselect: 5.1.1
-    optionalDependencies:
-      react: 18.3.1
-      react-redux: 9.2.0(@types/react@18.3.24)(react@18.3.1)(redux@5.0.1)
-
-  '@rolldown/pluginutils@1.0.0-beta.27': {}
-
-  '@rollup/rollup-android-arm-eabi@4.52.0':
-    optional: true
-
-  '@rollup/rollup-android-arm64@4.52.0':
-    optional: true
-
-  '@rollup/rollup-darwin-arm64@4.52.0':
-    optional: true
-
-  '@rollup/rollup-darwin-x64@4.52.0':
-    optional: true
-
-  '@rollup/rollup-freebsd-arm64@4.52.0':
-    optional: true
-
-  '@rollup/rollup-freebsd-x64@4.52.0':
-    optional: true
-
-  '@rollup/rollup-linux-arm-gnueabihf@4.52.0':
-    optional: true
-
-  '@rollup/rollup-linux-arm-musleabihf@4.52.0':
-    optional: true
-
-  '@rollup/rollup-linux-arm64-gnu@4.52.0':
-    optional: true
-
-  '@rollup/rollup-linux-arm64-musl@4.52.0':
-    optional: true
-
-  '@rollup/rollup-linux-loong64-gnu@4.52.0':
-    optional: true
-
-  '@rollup/rollup-linux-ppc64-gnu@4.52.0':
-    optional: true
-
-  '@rollup/rollup-linux-riscv64-gnu@4.52.0':
-    optional: true
-
-  '@rollup/rollup-linux-riscv64-musl@4.52.0':
-    optional: true
-
-  '@rollup/rollup-linux-s390x-gnu@4.52.0':
-    optional: true
-
-  '@rollup/rollup-linux-x64-gnu@4.52.0':
-    optional: true
-
-  '@rollup/rollup-linux-x64-musl@4.52.0':
-    optional: true
-
-  '@rollup/rollup-openharmony-arm64@4.52.0':
-    optional: true
-
-  '@rollup/rollup-win32-arm64-msvc@4.52.0':
-    optional: true
-
-  '@rollup/rollup-win32-ia32-msvc@4.52.0':
-    optional: true
-
-  '@rollup/rollup-win32-x64-gnu@4.52.0':
-    optional: true
-
-  '@rollup/rollup-win32-x64-msvc@4.52.0':
-    optional: true
-
-  '@standard-schema/spec@1.0.0': {}
-
-  '@standard-schema/utils@0.3.0': {}
-
-  '@supabase/auth-js@2.71.1':
-    dependencies:
-      '@supabase/node-fetch': 2.6.15
-
-  '@supabase/functions-js@2.4.6':
-    dependencies:
-      '@supabase/node-fetch': 2.6.15
-
-  '@supabase/node-fetch@2.6.15':
-    dependencies:
-      whatwg-url: 5.0.0
-
-  '@supabase/postgrest-js@1.21.4':
-    dependencies:
-      '@supabase/node-fetch': 2.6.15
-
-  '@supabase/realtime-js@2.15.5':
-    dependencies:
-      '@supabase/node-fetch': 2.6.15
-      '@types/phoenix': 1.6.6
-      '@types/ws': 8.18.1
-      ws: 8.18.3
-    transitivePeerDependencies:
-      - bufferutil
-      - utf-8-validate
-
-  '@supabase/storage-js@2.12.1':
-    dependencies:
-      '@supabase/node-fetch': 2.6.15
-
-  '@supabase/supabase-js@2.57.4':
-    dependencies:
-      '@supabase/auth-js': 2.71.1
-      '@supabase/functions-js': 2.4.6
-      '@supabase/node-fetch': 2.6.15
-      '@supabase/postgrest-js': 1.21.4
-      '@supabase/realtime-js': 2.15.5
-      '@supabase/storage-js': 2.12.1
-    transitivePeerDependencies:
-      - bufferutil
-      - utf-8-validate
-
-  '@types/babel__core@7.20.5':
-    dependencies:
-      '@babel/parser': 7.28.4
-      '@babel/types': 7.28.4
-      '@types/babel__generator': 7.27.0
-      '@types/babel__template': 7.4.4
-      '@types/babel__traverse': 7.28.0
-
-  '@types/babel__generator@7.27.0':
-    dependencies:
-      '@babel/types': 7.28.4
-
-  '@types/babel__template@7.4.4':
-    dependencies:
-      '@babel/parser': 7.28.4
-      '@babel/types': 7.28.4
-
-  '@types/babel__traverse@7.28.0':
-    dependencies:
-      '@babel/types': 7.28.4
-
-  '@types/d3-array@3.2.2': {}
-
-  '@types/d3-color@3.1.3': {}
-
-  '@types/d3-ease@3.0.2': {}
-
-  '@types/d3-interpolate@3.0.4':
-    dependencies:
-      '@types/d3-color': 3.1.3
-
-  '@types/d3-path@3.1.1': {}
-
-  '@types/d3-scale@4.0.9':
-    dependencies:
-      '@types/d3-time': 3.0.4
-
-  '@types/d3-shape@3.1.7':
-    dependencies:
-      '@types/d3-path': 3.1.1
-
-  '@types/d3-time@3.0.4': {}
-
-  '@types/d3-timer@3.0.2': {}
-
-  '@types/estree@1.0.8': {}
-
-  '@types/json-schema@7.0.15': {}
-
-  '@types/node@24.5.2':
-    dependencies:
-      undici-types: 7.12.0
-
-  '@types/phoenix@1.6.6': {}
-
-  '@types/prop-types@15.7.15': {}
-
-  '@types/react-dom@18.3.7(@types/react@18.3.24)':
-    dependencies:
-      '@types/react': 18.3.24
-
-  '@types/react@18.3.24':
-    dependencies:
-      '@types/prop-types': 15.7.15
-      csstype: 3.1.3
-
-  '@types/use-sync-external-store@0.0.6': {}
-
-  '@types/ws@8.18.1':
-    dependencies:
-      '@types/node': 24.5.2
-
-  '@typescript-eslint/eslint-plugin@8.44.0(@typescript-eslint/parser@8.44.0(eslint@9.36.0(jiti@1.21.7))(typescript@5.9.2))(eslint@9.36.0(jiti@1.21.7))(typescript@5.9.2)':
-    dependencies:
-      '@eslint-community/regexpp': 4.12.1
-      '@typescript-eslint/parser': 8.44.0(eslint@9.36.0(jiti@1.21.7))(typescript@5.9.2)
-      '@typescript-eslint/scope-manager': 8.44.0
-      '@typescript-eslint/type-utils': 8.44.0(eslint@9.36.0(jiti@1.21.7))(typescript@5.9.2)
-      '@typescript-eslint/utils': 8.44.0(eslint@9.36.0(jiti@1.21.7))(typescript@5.9.2)
-      '@typescript-eslint/visitor-keys': 8.44.0
-      eslint: 9.36.0(jiti@1.21.7)
-      graphemer: 1.4.0
-      ignore: 7.0.5
-      natural-compare: 1.4.0
-      ts-api-utils: 2.1.0(typescript@5.9.2)
-      typescript: 5.9.2
-    transitivePeerDependencies:
-      - supports-color
-
-  '@typescript-eslint/parser@8.44.0(eslint@9.36.0(jiti@1.21.7))(typescript@5.9.2)':
-    dependencies:
-      '@typescript-eslint/scope-manager': 8.44.0
-      '@typescript-eslint/types': 8.44.0
-      '@typescript-eslint/typescript-estree': 8.44.0(typescript@5.9.2)
-      '@typescript-eslint/visitor-keys': 8.44.0
-      debug: 4.4.3
-      eslint: 9.36.0(jiti@1.21.7)
-      typescript: 5.9.2
-    transitivePeerDependencies:
-      - supports-color
-
-  '@typescript-eslint/project-service@8.44.0(typescript@5.9.2)':
-    dependencies:
-      '@typescript-eslint/tsconfig-utils': 8.44.0(typescript@5.9.2)
-      '@typescript-eslint/types': 8.44.0
-      debug: 4.4.3
-      typescript: 5.9.2
-    transitivePeerDependencies:
-      - supports-color
-
-  '@typescript-eslint/scope-manager@8.44.0':
-    dependencies:
-      '@typescript-eslint/types': 8.44.0
-      '@typescript-eslint/visitor-keys': 8.44.0
-
-  '@typescript-eslint/tsconfig-utils@8.44.0(typescript@5.9.2)':
-    dependencies:
-      typescript: 5.9.2
-
-  '@typescript-eslint/type-utils@8.44.0(eslint@9.36.0(jiti@1.21.7))(typescript@5.9.2)':
-    dependencies:
-      '@typescript-eslint/types': 8.44.0
-      '@typescript-eslint/typescript-estree': 8.44.0(typescript@5.9.2)
-      '@typescript-eslint/utils': 8.44.0(eslint@9.36.0(jiti@1.21.7))(typescript@5.9.2)
-      debug: 4.4.3
-      eslint: 9.36.0(jiti@1.21.7)
-      ts-api-utils: 2.1.0(typescript@5.9.2)
-      typescript: 5.9.2
-    transitivePeerDependencies:
-      - supports-color
-
-  '@typescript-eslint/types@8.44.0': {}
-
-  '@typescript-eslint/typescript-estree@8.44.0(typescript@5.9.2)':
-    dependencies:
-      '@typescript-eslint/project-service': 8.44.0(typescript@5.9.2)
-      '@typescript-eslint/tsconfig-utils': 8.44.0(typescript@5.9.2)
-      '@typescript-eslint/types': 8.44.0
-      '@typescript-eslint/visitor-keys': 8.44.0
-      debug: 4.4.3
-      fast-glob: 3.3.3
-      is-glob: 4.0.3
-      minimatch: 9.0.5
-      semver: 7.7.2
-      ts-api-utils: 2.1.0(typescript@5.9.2)
-      typescript: 5.9.2
-    transitivePeerDependencies:
-      - supports-color
-
-  '@typescript-eslint/utils@8.44.0(eslint@9.36.0(jiti@1.21.7))(typescript@5.9.2)':
-    dependencies:
-      '@eslint-community/eslint-utils': 4.9.0(eslint@9.36.0(jiti@1.21.7))
-      '@typescript-eslint/scope-manager': 8.44.0
-      '@typescript-eslint/types': 8.44.0
-      '@typescript-eslint/typescript-estree': 8.44.0(typescript@5.9.2)
-      eslint: 9.36.0(jiti@1.21.7)
-      typescript: 5.9.2
-    transitivePeerDependencies:
-      - supports-color
-
-  '@typescript-eslint/visitor-keys@8.44.0':
-    dependencies:
-      '@typescript-eslint/types': 8.44.0
-      eslint-visitor-keys: 4.2.1
-
-  '@vitejs/plugin-react@4.7.0(vite@5.4.20(@types/node@24.5.2))':
-    dependencies:
-      '@babel/core': 7.28.4
-      '@babel/plugin-transform-react-jsx-self': 7.27.1(@babel/core@7.28.4)
-      '@babel/plugin-transform-react-jsx-source': 7.27.1(@babel/core@7.28.4)
-      '@rolldown/pluginutils': 1.0.0-beta.27
-      '@types/babel__core': 7.20.5
-      react-refresh: 0.17.0
-      vite: 5.4.20(@types/node@24.5.2)
-    transitivePeerDependencies:
-      - supports-color
-
-  acorn-jsx@5.3.2(acorn@8.15.0):
-    dependencies:
-      acorn: 8.15.0
-
-  acorn@8.15.0: {}
-
-  ajv@6.12.6:
-    dependencies:
-      fast-deep-equal: 3.1.3
-      fast-json-stable-stringify: 2.1.0
-      json-schema-traverse: 0.4.1
-      uri-js: 4.4.1
-
-  ansi-regex@5.0.1: {}
-
-  ansi-regex@6.2.2: {}
-
-  ansi-styles@4.3.0:
-    dependencies:
-      color-convert: 2.0.1
-
-  ansi-styles@6.2.3: {}
-
-  any-promise@1.3.0: {}
-
-  anymatch@3.1.3:
-    dependencies:
-      normalize-path: 3.0.0
-      picomatch: 2.3.1
-
-  arg@5.0.2: {}
-
-  argparse@2.0.1: {}
-
-  asynckit@0.4.0: {}
-
-  autoprefixer@10.4.21(postcss@8.5.6):
-    dependencies:
-      browserslist: 4.26.2
-      caniuse-lite: 1.0.30001743
-      fraction.js: 4.3.7
-      normalize-range: 0.1.2
-      picocolors: 1.1.1
-      postcss: 8.5.6
-      postcss-value-parser: 4.2.0
-
-  axios@1.12.2:
-    dependencies:
-      follow-redirects: 1.15.11
-      form-data: 4.0.4
-      proxy-from-env: 1.1.0
-    transitivePeerDependencies:
-      - debug
-
-  balanced-match@1.0.2: {}
-
-  baseline-browser-mapping@2.8.6: {}
-
-  binary-extensions@2.3.0: {}
-
-  brace-expansion@1.1.12:
-    dependencies:
-      balanced-match: 1.0.2
-      concat-map: 0.0.1
-
-  brace-expansion@2.0.2:
-    dependencies:
-      balanced-match: 1.0.2
-
-  braces@3.0.3:
-    dependencies:
-      fill-range: 7.1.1
-
-  browserslist@4.26.2:
-    dependencies:
-      baseline-browser-mapping: 2.8.6
-      caniuse-lite: 1.0.30001743
-      electron-to-chromium: 1.5.222
-      node-releases: 2.0.21
-      update-browserslist-db: 1.1.3(browserslist@4.26.2)
-
-  call-bind-apply-helpers@1.0.2:
-    dependencies:
-      es-errors: 1.3.0
-      function-bind: 1.1.2
-
-  callsites@3.1.0: {}
-
-  camelcase-css@2.0.1: {}
-
-  caniuse-lite@1.0.30001743: {}
-
-  chalk@4.1.2:
-    dependencies:
-      ansi-styles: 4.3.0
-      supports-color: 7.2.0
-
-  chokidar@3.6.0:
-    dependencies:
-      anymatch: 3.1.3
-      braces: 3.0.3
-      glob-parent: 5.1.2
-      is-binary-path: 2.1.0
-      is-glob: 4.0.3
-      normalize-path: 3.0.0
-      readdirp: 3.6.0
-    optionalDependencies:
-      fsevents: 2.3.3
-
-  clsx@2.1.1: {}
-
-  color-convert@2.0.1:
-    dependencies:
-      color-name: 1.1.4
-
-  color-name@1.1.4: {}
-
-  combined-stream@1.0.8:
-    dependencies:
-      delayed-stream: 1.0.0
-
-  commander@4.1.1: {}
-
-  concat-map@0.0.1: {}
-
-  convert-source-map@2.0.0: {}
-
-  cross-spawn@7.0.6:
-    dependencies:
-      path-key: 3.1.1
-      shebang-command: 2.0.0
-      which: 2.0.2
-
-  cssesc@3.0.0: {}
-
-  csstype@3.1.3: {}
-
-  d3-array@3.2.4:
-    dependencies:
-      internmap: 2.0.3
-
-  d3-color@3.1.0: {}
-
-  d3-ease@3.0.1: {}
-
-  d3-format@3.1.0: {}
-
-  d3-interpolate@3.0.1:
-    dependencies:
-      d3-color: 3.1.0
-
-  d3-path@3.1.0: {}
-
-  d3-scale@4.0.2:
-    dependencies:
-      d3-array: 3.2.4
-      d3-format: 3.1.0
-      d3-interpolate: 3.0.1
-      d3-time: 3.1.0
-      d3-time-format: 4.1.0
-
-  d3-shape@3.2.0:
-    dependencies:
-      d3-path: 3.1.0
-
-  d3-time-format@4.1.0:
-    dependencies:
-      d3-time: 3.1.0
-
-  d3-time@3.1.0:
-    dependencies:
-      d3-array: 3.2.4
-
-  d3-timer@3.0.1: {}
-
-  debug@4.4.3:
-    dependencies:
-      ms: 2.1.3
-
-  decimal.js-light@2.5.1: {}
-
-  deep-is@0.1.4: {}
-
-  delayed-stream@1.0.0: {}
-
-  didyoumean@1.2.2: {}
-
-  dlv@1.1.3: {}
-
-  dunder-proto@1.0.1:
-    dependencies:
-      call-bind-apply-helpers: 1.0.2
-      es-errors: 1.3.0
-      gopd: 1.2.0
-
-  eastasianwidth@0.2.0: {}
-
-  electron-to-chromium@1.5.222: {}
-
-  emoji-regex@8.0.0: {}
-
-  emoji-regex@9.2.2: {}
-
-  es-define-property@1.0.1: {}
-
-  es-errors@1.3.0: {}
-
-  es-object-atoms@1.1.1:
-    dependencies:
-      es-errors: 1.3.0
-
-  es-set-tostringtag@2.1.0:
-    dependencies:
-      es-errors: 1.3.0
-      get-intrinsic: 1.3.0
-      has-tostringtag: 1.0.2
-      hasown: 2.0.2
-
-  es-toolkit@1.40.0: {}
-
-  esbuild@0.21.5:
-    optionalDependencies:
-      '@esbuild/aix-ppc64': 0.21.5
-      '@esbuild/android-arm': 0.21.5
-      '@esbuild/android-arm64': 0.21.5
-      '@esbuild/android-x64': 0.21.5
-      '@esbuild/darwin-arm64': 0.21.5
-      '@esbuild/darwin-x64': 0.21.5
-      '@esbuild/freebsd-arm64': 0.21.5
-      '@esbuild/freebsd-x64': 0.21.5
-      '@esbuild/linux-arm': 0.21.5
-      '@esbuild/linux-arm64': 0.21.5
-      '@esbuild/linux-ia32': 0.21.5
-      '@esbuild/linux-loong64': 0.21.5
-      '@esbuild/linux-mips64el': 0.21.5
-      '@esbuild/linux-ppc64': 0.21.5
-      '@esbuild/linux-riscv64': 0.21.5
-      '@esbuild/linux-s390x': 0.21.5
-      '@esbuild/linux-x64': 0.21.5
-      '@esbuild/netbsd-x64': 0.21.5
-      '@esbuild/openbsd-x64': 0.21.5
-      '@esbuild/sunos-x64': 0.21.5
-      '@esbuild/win32-arm64': 0.21.5
-      '@esbuild/win32-ia32': 0.21.5
-      '@esbuild/win32-x64': 0.21.5
-
-  escalade@3.2.0: {}
-
-  escape-string-regexp@4.0.0: {}
-
-  eslint-plugin-react-hooks@5.2.0(eslint@9.36.0(jiti@1.21.7)):
-    dependencies:
-      eslint: 9.36.0(jiti@1.21.7)
-
-  eslint-plugin-react-refresh@0.4.20(eslint@9.36.0(jiti@1.21.7)):
-    dependencies:
-      eslint: 9.36.0(jiti@1.21.7)
-
-  eslint-scope@8.4.0:
-    dependencies:
-      esrecurse: 4.3.0
-      estraverse: 5.3.0
-
-  eslint-visitor-keys@3.4.3: {}
-
-  eslint-visitor-keys@4.2.1: {}
-
-  eslint@9.36.0(jiti@1.21.7):
-    dependencies:
-      '@eslint-community/eslint-utils': 4.9.0(eslint@9.36.0(jiti@1.21.7))
-      '@eslint-community/regexpp': 4.12.1
-      '@eslint/config-array': 0.21.0
-      '@eslint/config-helpers': 0.3.1
-      '@eslint/core': 0.15.2
-      '@eslint/eslintrc': 3.3.1
-      '@eslint/js': 9.36.0
-      '@eslint/plugin-kit': 0.3.5
-      '@humanfs/node': 0.16.7
-      '@humanwhocodes/module-importer': 1.0.1
-      '@humanwhocodes/retry': 0.4.3
-      '@types/estree': 1.0.8
-      '@types/json-schema': 7.0.15
-      ajv: 6.12.6
-      chalk: 4.1.2
-      cross-spawn: 7.0.6
-      debug: 4.4.3
-      escape-string-regexp: 4.0.0
-      eslint-scope: 8.4.0
-      eslint-visitor-keys: 4.2.1
-      espree: 10.4.0
-      esquery: 1.6.0
-      esutils: 2.0.3
-      fast-deep-equal: 3.1.3
-      file-entry-cache: 8.0.0
-      find-up: 5.0.0
-      glob-parent: 6.0.2
-      ignore: 5.3.2
-      imurmurhash: 0.1.4
-      is-glob: 4.0.3
-      json-stable-stringify-without-jsonify: 1.0.1
-      lodash.merge: 4.6.2
-      minimatch: 3.1.2
-      natural-compare: 1.4.0
-      optionator: 0.9.4
-    optionalDependencies:
-      jiti: 1.21.7
-    transitivePeerDependencies:
-      - supports-color
-
-  espree@10.4.0:
-    dependencies:
-      acorn: 8.15.0
-      acorn-jsx: 5.3.2(acorn@8.15.0)
-      eslint-visitor-keys: 4.2.1
-
-  esquery@1.6.0:
-    dependencies:
-      estraverse: 5.3.0
-
-  esrecurse@4.3.0:
-    dependencies:
-      estraverse: 5.3.0
-
-  estraverse@5.3.0: {}
-
-  esutils@2.0.3: {}
-
-  eventemitter3@5.0.1: {}
-
-  fast-deep-equal@3.1.3: {}
-
-  fast-glob@3.3.3:
-    dependencies:
-      '@nodelib/fs.stat': 2.0.5
-      '@nodelib/fs.walk': 1.2.8
-      glob-parent: 5.1.2
-      merge2: 1.4.1
-      micromatch: 4.0.8
-
-  fast-json-stable-stringify@2.1.0: {}
-
-  fast-levenshtein@2.0.6: {}
-
-  fastq@1.19.1:
-    dependencies:
-      reusify: 1.1.0
-
-  file-entry-cache@8.0.0:
-    dependencies:
-      flat-cache: 4.0.1
-
-  fill-range@7.1.1:
-    dependencies:
-      to-regex-range: 5.0.1
-
-  find-up@5.0.0:
-    dependencies:
-      locate-path: 6.0.0
-      path-exists: 4.0.0
-
-  flat-cache@4.0.1:
-    dependencies:
-      flatted: 3.3.3
-      keyv: 4.5.4
-
-  flatted@3.3.3: {}
-
-  follow-redirects@1.15.11: {}
-
-  foreground-child@3.3.1:
-    dependencies:
-      cross-spawn: 7.0.6
-      signal-exit: 4.1.0
-
-  form-data@4.0.4:
-    dependencies:
-      asynckit: 0.4.0
-      combined-stream: 1.0.8
-      es-set-tostringtag: 2.1.0
-      hasown: 2.0.2
-      mime-types: 2.1.35
-
-  fraction.js@4.3.7: {}
-
-  fsevents@2.3.3:
-    optional: true
-
-  function-bind@1.1.2: {}
-
-  gensync@1.0.0-beta.2: {}
-
-  get-intrinsic@1.3.0:
-    dependencies:
-      call-bind-apply-helpers: 1.0.2
-      es-define-property: 1.0.1
-      es-errors: 1.3.0
-      es-object-atoms: 1.1.1
-      function-bind: 1.1.2
-      get-proto: 1.0.1
-      gopd: 1.2.0
-      has-symbols: 1.1.0
-      hasown: 2.0.2
-      math-intrinsics: 1.1.0
-
-  get-proto@1.0.1:
-    dependencies:
-      dunder-proto: 1.0.1
-      es-object-atoms: 1.1.1
-
-  glob-parent@5.1.2:
-    dependencies:
-      is-glob: 4.0.3
-
-  glob-parent@6.0.2:
-    dependencies:
-      is-glob: 4.0.3
-
-  glob@10.4.5:
-    dependencies:
-      foreground-child: 3.3.1
-      jackspeak: 3.4.3
-      minimatch: 9.0.5
-      minipass: 7.1.2
-      package-json-from-dist: 1.0.1
-      path-scurry: 1.11.1
-
-  globals@14.0.0: {}
-
-  globals@15.15.0: {}
-
-  gopd@1.2.0: {}
-
-  graphemer@1.4.0: {}
-
-  has-flag@4.0.0: {}
-
-  has-symbols@1.1.0: {}
-
-  has-tostringtag@1.0.2:
-    dependencies:
-      has-symbols: 1.1.0
-
-  hasown@2.0.2:
-    dependencies:
-      function-bind: 1.1.2
-
-  ignore@5.3.2: {}
-
-  ignore@7.0.5: {}
-
-  immer@10.1.3: {}
-
-  import-fresh@3.3.1:
-    dependencies:
-      parent-module: 1.0.1
-      resolve-from: 4.0.0
-
-  imurmurhash@0.1.4: {}
-
-  internmap@2.0.3: {}
-
-  is-binary-path@2.1.0:
-    dependencies:
-      binary-extensions: 2.3.0
-
-  is-core-module@2.16.1:
-    dependencies:
-      hasown: 2.0.2
-
-  is-extglob@2.1.1: {}
-
-  is-fullwidth-code-point@3.0.0: {}
-
-  is-glob@4.0.3:
-    dependencies:
-      is-extglob: 2.1.1
-
-  is-number@7.0.0: {}
-
-  isexe@2.0.0: {}
-
-  jackspeak@3.4.3:
-    dependencies:
-      '@isaacs/cliui': 8.0.2
-    optionalDependencies:
-      '@pkgjs/parseargs': 0.11.0
-
-  jiti@1.21.7: {}
-
-  js-tokens@4.0.0: {}
-
-  js-yaml@4.1.0:
-    dependencies:
-      argparse: 2.0.1
-
-  jsesc@3.1.0: {}
-
-  json-buffer@3.0.1: {}
-
-  json-schema-traverse@0.4.1: {}
-
-  json-stable-stringify-without-jsonify@1.0.1: {}
-
-  json5@2.2.3: {}
-
-  keyv@4.5.4:
-    dependencies:
-      json-buffer: 3.0.1
-
-  levn@0.4.1:
-    dependencies:
-      prelude-ls: 1.2.1
-      type-check: 0.4.0
-
-  lilconfig@3.1.3: {}
-
-  lines-and-columns@1.2.4: {}
-
-  locate-path@6.0.0:
-    dependencies:
-      p-locate: 5.0.0
-
-  lodash.merge@4.6.2: {}
-
-  loose-envify@1.4.0:
-    dependencies:
-      js-tokens: 4.0.0
-
-  lru-cache@10.4.3: {}
-
-  lru-cache@5.1.1:
-    dependencies:
-      yallist: 3.1.1
-
-  lucide-react@0.344.0(react@18.3.1):
-    dependencies:
-      react: 18.3.1
-
-  math-intrinsics@1.1.0: {}
-
-  merge2@1.4.1: {}
-
-  micromatch@4.0.8:
-    dependencies:
-      braces: 3.0.3
-      picomatch: 2.3.1
-
-  mime-db@1.52.0: {}
-
-  mime-types@2.1.35:
-    dependencies:
-      mime-db: 1.52.0
-
-  minimatch@3.1.2:
-    dependencies:
-      brace-expansion: 1.1.12
-
-  minimatch@9.0.5:
-    dependencies:
-      brace-expansion: 2.0.2
-
-  minipass@7.1.2: {}
-
-  ms@2.1.3: {}
-
-  mz@2.7.0:
-    dependencies:
-      any-promise: 1.3.0
-      object-assign: 4.1.1
-      thenify-all: 1.6.0
-
-  nanoid@3.3.11: {}
-
-  natural-compare@1.4.0: {}
-
-  node-releases@2.0.21: {}
-
-  normalize-path@3.0.0: {}
-
-  normalize-range@0.1.2: {}
-
-  object-assign@4.1.1: {}
-
-  object-hash@3.0.0: {}
-
-  optionator@0.9.4:
-    dependencies:
-      deep-is: 0.1.4
-      fast-levenshtein: 2.0.6
-      levn: 0.4.1
-      prelude-ls: 1.2.1
-      type-check: 0.4.0
-      word-wrap: 1.2.5
-
-  p-limit@3.1.0:
-    dependencies:
-      yocto-queue: 0.1.0
-
-  p-locate@5.0.0:
-    dependencies:
-      p-limit: 3.1.0
-
-  package-json-from-dist@1.0.1: {}
-
-  parent-module@1.0.1:
-    dependencies:
-      callsites: 3.1.0
-
-  path-exists@4.0.0: {}
-
-  path-key@3.1.1: {}
-
-  path-parse@1.0.7: {}
-
-  path-scurry@1.11.1:
-    dependencies:
-      lru-cache: 10.4.3
-      minipass: 7.1.2
-
-  picocolors@1.1.1: {}
-
-  picomatch@2.3.1: {}
-
-  pify@2.3.0: {}
-
-  pirates@4.0.7: {}
-
-  postcss-import@15.1.0(postcss@8.5.6):
-    dependencies:
-      postcss: 8.5.6
-      postcss-value-parser: 4.2.0
-      read-cache: 1.0.0
-      resolve: 1.22.10
-
-  postcss-js@4.1.0(postcss@8.5.6):
-    dependencies:
-      camelcase-css: 2.0.1
-      postcss: 8.5.6
-
-  postcss-load-config@4.0.2(postcss@8.5.6):
-    dependencies:
-      lilconfig: 3.1.3
-      yaml: 2.8.1
-    optionalDependencies:
-      postcss: 8.5.6
-
-  postcss-nested@6.2.0(postcss@8.5.6):
-    dependencies:
-      postcss: 8.5.6
-      postcss-selector-parser: 6.1.2
-
-  postcss-selector-parser@6.1.2:
-    dependencies:
-      cssesc: 3.0.0
-      util-deprecate: 1.0.2
-
-  postcss-value-parser@4.2.0: {}
-
-  postcss@8.5.6:
-    dependencies:
-      nanoid: 3.3.11
-      picocolors: 1.1.1
-      source-map-js: 1.2.1
-
-  prelude-ls@1.2.1: {}
-
-  proxy-from-env@1.1.0: {}
-
-  punycode@2.3.1: {}
-
-  queue-microtask@1.2.3: {}
-
-  react-dom@18.3.1(react@18.3.1):
-    dependencies:
-      loose-envify: 1.4.0
-      react: 18.3.1
-      scheduler: 0.23.2
-
-  react-is@19.2.0: {}
-
-  react-redux@9.2.0(@types/react@18.3.24)(react@18.3.1)(redux@5.0.1):
-    dependencies:
-      '@types/use-sync-external-store': 0.0.6
-      react: 18.3.1
-      use-sync-external-store: 1.6.0(react@18.3.1)
-    optionalDependencies:
-      '@types/react': 18.3.24
-      redux: 5.0.1
-
-  react-refresh@0.17.0: {}
-
-  react@18.3.1:
-    dependencies:
-      loose-envify: 1.4.0
-
-  read-cache@1.0.0:
-    dependencies:
-      pify: 2.3.0
-
-  readdirp@3.6.0:
-    dependencies:
-      picomatch: 2.3.1
-
-  recharts@3.3.0(@types/react@18.3.24)(react-dom@18.3.1(react@18.3.1))(react-is@19.2.0)(react@18.3.1)(redux@5.0.1):
-    dependencies:
-      '@reduxjs/toolkit': 2.9.1(react-redux@9.2.0(@types/react@18.3.24)(react@18.3.1)(redux@5.0.1))(react@18.3.1)
-      clsx: 2.1.1
-      decimal.js-light: 2.5.1
-      es-toolkit: 1.40.0
-      eventemitter3: 5.0.1
-      immer: 10.1.3
-      react: 18.3.1
-      react-dom: 18.3.1(react@18.3.1)
-      react-is: 19.2.0
-      react-redux: 9.2.0(@types/react@18.3.24)(react@18.3.1)(redux@5.0.1)
-      reselect: 5.1.1
-      tiny-invariant: 1.3.3
-      use-sync-external-store: 1.6.0(react@18.3.1)
-      victory-vendor: 37.3.6
-    transitivePeerDependencies:
-      - '@types/react'
-      - redux
-
-  redux-thunk@3.1.0(redux@5.0.1):
-    dependencies:
-      redux: 5.0.1
-
-  redux@5.0.1: {}
-
-  reselect@5.1.1: {}
-
-  resolve-from@4.0.0: {}
-
-  resolve@1.22.10:
-    dependencies:
-      is-core-module: 2.16.1
-      path-parse: 1.0.7
-      supports-preserve-symlinks-flag: 1.0.0
-
-  reusify@1.1.0: {}
-
-  rollup@4.52.0:
-    dependencies:
-      '@types/estree': 1.0.8
-    optionalDependencies:
-      '@rollup/rollup-android-arm-eabi': 4.52.0
-      '@rollup/rollup-android-arm64': 4.52.0
-      '@rollup/rollup-darwin-arm64': 4.52.0
-      '@rollup/rollup-darwin-x64': 4.52.0
-      '@rollup/rollup-freebsd-arm64': 4.52.0
-      '@rollup/rollup-freebsd-x64': 4.52.0
-      '@rollup/rollup-linux-arm-gnueabihf': 4.52.0
-      '@rollup/rollup-linux-arm-musleabihf': 4.52.0
-      '@rollup/rollup-linux-arm64-gnu': 4.52.0
-      '@rollup/rollup-linux-arm64-musl': 4.52.0
-      '@rollup/rollup-linux-loong64-gnu': 4.52.0
-      '@rollup/rollup-linux-ppc64-gnu': 4.52.0
-      '@rollup/rollup-linux-riscv64-gnu': 4.52.0
-      '@rollup/rollup-linux-riscv64-musl': 4.52.0
-      '@rollup/rollup-linux-s390x-gnu': 4.52.0
-      '@rollup/rollup-linux-x64-gnu': 4.52.0
-      '@rollup/rollup-linux-x64-musl': 4.52.0
-      '@rollup/rollup-openharmony-arm64': 4.52.0
-      '@rollup/rollup-win32-arm64-msvc': 4.52.0
-      '@rollup/rollup-win32-ia32-msvc': 4.52.0
-      '@rollup/rollup-win32-x64-gnu': 4.52.0
-      '@rollup/rollup-win32-x64-msvc': 4.52.0
-      fsevents: 2.3.3
-
-  run-parallel@1.2.0:
-    dependencies:
-      queue-microtask: 1.2.3
-
-  scheduler@0.23.2:
-    dependencies:
-      loose-envify: 1.4.0
-
-  semver@6.3.1: {}
-
-  semver@7.7.2: {}
-
-  shebang-command@2.0.0:
-    dependencies:
-      shebang-regex: 3.0.0
-
-  shebang-regex@3.0.0: {}
-
-  signal-exit@4.1.0: {}
-
-  source-map-js@1.2.1: {}
-
-  string-width@4.2.3:
-    dependencies:
-      emoji-regex: 8.0.0
-      is-fullwidth-code-point: 3.0.0
-      strip-ansi: 6.0.1
-
-  string-width@5.1.2:
-    dependencies:
-      eastasianwidth: 0.2.0
-      emoji-regex: 9.2.2
-      strip-ansi: 7.1.2
-
-  strip-ansi@6.0.1:
-    dependencies:
-      ansi-regex: 5.0.1
-
-  strip-ansi@7.1.2:
-    dependencies:
-      ansi-regex: 6.2.2
-
-  strip-json-comments@3.1.1: {}
-
-  sucrase@3.35.0:
-    dependencies:
-      '@jridgewell/gen-mapping': 0.3.13
-      commander: 4.1.1
-      glob: 10.4.5
-      lines-and-columns: 1.2.4
-      mz: 2.7.0
-      pirates: 4.0.7
-      ts-interface-checker: 0.1.13
-
-  supports-color@7.2.0:
-    dependencies:
-      has-flag: 4.0.0
-
-  supports-preserve-symlinks-flag@1.0.0: {}
-
-  tailwindcss@3.4.17:
-    dependencies:
-      '@alloc/quick-lru': 5.2.0
-      arg: 5.0.2
-      chokidar: 3.6.0
-      didyoumean: 1.2.2
-      dlv: 1.1.3
-      fast-glob: 3.3.3
-      glob-parent: 6.0.2
-      is-glob: 4.0.3
-      jiti: 1.21.7
-      lilconfig: 3.1.3
-      micromatch: 4.0.8
-      normalize-path: 3.0.0
-      object-hash: 3.0.0
-      picocolors: 1.1.1
-      postcss: 8.5.6
-      postcss-import: 15.1.0(postcss@8.5.6)
-      postcss-js: 4.1.0(postcss@8.5.6)
-      postcss-load-config: 4.0.2(postcss@8.5.6)
-      postcss-nested: 6.2.0(postcss@8.5.6)
-      postcss-selector-parser: 6.1.2
-      resolve: 1.22.10
-      sucrase: 3.35.0
-    transitivePeerDependencies:
-      - ts-node
-
-  thenify-all@1.6.0:
-    dependencies:
-      thenify: 3.3.1
-
-  thenify@3.3.1:
-    dependencies:
-      any-promise: 1.3.0
-
-  tiny-invariant@1.3.3: {}
-
-  to-regex-range@5.0.1:
-    dependencies:
-      is-number: 7.0.0
-
-  tr46@0.0.3: {}
-
-  ts-api-utils@2.1.0(typescript@5.9.2):
-    dependencies:
-      typescript: 5.9.2
-
-  ts-interface-checker@0.1.13: {}
-
-  type-check@0.4.0:
-    dependencies:
-      prelude-ls: 1.2.1
-
-  typescript-eslint@8.44.0(eslint@9.36.0(jiti@1.21.7))(typescript@5.9.2):
-    dependencies:
-      '@typescript-eslint/eslint-plugin': 8.44.0(@typescript-eslint/parser@8.44.0(eslint@9.36.0(jiti@1.21.7))(typescript@5.9.2))(eslint@9.36.0(jiti@1.21.7))(typescript@5.9.2)
-      '@typescript-eslint/parser': 8.44.0(eslint@9.36.0(jiti@1.21.7))(typescript@5.9.2)
-      '@typescript-eslint/typescript-estree': 8.44.0(typescript@5.9.2)
-      '@typescript-eslint/utils': 8.44.0(eslint@9.36.0(jiti@1.21.7))(typescript@5.9.2)
-      eslint: 9.36.0(jiti@1.21.7)
-      typescript: 5.9.2
-    transitivePeerDependencies:
-      - supports-color
-
-  typescript@5.9.2: {}
-
-  undici-types@7.12.0: {}
-
-  update-browserslist-db@1.1.3(browserslist@4.26.2):
-    dependencies:
-      browserslist: 4.26.2
-      escalade: 3.2.0
-      picocolors: 1.1.1
-
-  uri-js@4.4.1:
-    dependencies:
-      punycode: 2.3.1
-
-  use-sync-external-store@1.6.0(react@18.3.1):
-    dependencies:
-      react: 18.3.1
-
-  util-deprecate@1.0.2: {}
-
-  victory-vendor@37.3.6:
-    dependencies:
-      '@types/d3-array': 3.2.2
-      '@types/d3-ease': 3.0.2
-      '@types/d3-interpolate': 3.0.4
-      '@types/d3-scale': 4.0.9
-      '@types/d3-shape': 3.1.7
-      '@types/d3-time': 3.0.4
-      '@types/d3-timer': 3.0.2
-      d3-array: 3.2.4
-      d3-ease: 3.0.1
-      d3-interpolate: 3.0.1
-      d3-scale: 4.0.2
-      d3-shape: 3.2.0
-      d3-time: 3.1.0
-      d3-timer: 3.0.1
-
-  vite@5.4.20(@types/node@24.5.2):
-    dependencies:
-      esbuild: 0.21.5
-      postcss: 8.5.6
-      rollup: 4.52.0
-    optionalDependencies:
-      '@types/node': 24.5.2
-      fsevents: 2.3.3
-
-  webidl-conversions@3.0.1: {}
-
-  whatwg-url@5.0.0:
-    dependencies:
-      tr46: 0.0.3
-      webidl-conversions: 3.0.1
-
-  which@2.0.2:
-    dependencies:
-      isexe: 2.0.0
-
-  word-wrap@1.2.5: {}
-
-  wrap-ansi@7.0.0:
-    dependencies:
-      ansi-styles: 4.3.0
-      string-width: 4.2.3
-      strip-ansi: 6.0.1
-
-  wrap-ansi@8.1.0:
-    dependencies:
-      ansi-styles: 6.2.3
-      string-width: 5.1.2
-      strip-ansi: 7.1.2
-
-  ws@8.18.3: {}
-
-  yallist@3.1.1: {}
-
-  yaml@2.8.1: {}
-
-  yocto-queue@0.1.0: {}
-=======
-    dev: true
->>>>>>> 2525937a
+    dev: true