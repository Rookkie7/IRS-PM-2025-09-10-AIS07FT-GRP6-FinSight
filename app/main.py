# app/main.py
from __future__ import annotations
from contextlib import asynccontextmanager

import uvicorn
from fastapi import FastAPI

from app.adapters.db.database_client import init_mongo_via_ssh, init_postgres_via_ssh
from app.adapters.db.news_repo import NewsRepo
from app.adapters.db.user_repo import UserRepo
from fastapi.middleware.cors import CORSMiddleware

from app.config import settings
from app.api.v1.news_router import router as news_router
from app.api.v1.user_router import router as user_router
from app.api.v1.rec_router import router as rec_router
from app.api.v1.rag_router import router as rag_router
from app.api.v1.forecast_router import router as forecast_router
<<<<<<< HEAD
from app.jobs.scheduler import create_scheduler

# —— 依赖注入：全局单例（为了让 routers 通过 app.main.svc 获取服务实例）——
from app.adapters.embeddings.hash_embedder import HashingEmbedder
from app.adapters.embeddings.projecting_embedder import ProjectingEmbedder  # NEW

# from app.adapters.embeddings.openai_embedder import OpenAIEmbedder

from app.repositories.mongo_repos import MongoNewsRepo, MongoEventRepo, MongoProfileRepo
from app.repositories.pg_profile_repo import PgProfileRepo
from app.repositories.inmemory import InMemoryNewsRepo, InMemoryProfileRepo, InMemoryEventRepo

from app.services.news_service import NewsService
from app.domain.models import NewsItem
from app.utils.news_seed import SEED_NEWS
from contextlib import asynccontextmanager

from app.core.errors import http_exception_handler, validation_exception_handler, generic_exception_handler
from app.core.middleware import RequestContextMiddleware
from fastapi.exceptions import RequestValidationError
from starlette.exceptions import HTTPException as StarletteHTTPException

try:
    from app.adapters.embeddings.sentence_transformers_embed import LocalEmbeddingProvider
    _HAS_ST = True
except Exception:
    _HAS_ST = False

def _build_embedder():
    """根据 settings.EMBEDDING_PROVIDER 构建嵌入器。"""
    provider = (settings.EMBEDDING_PROVIDER or "").lower().strip()
    if provider in ("hash", "placeholder"):
        base = HashingEmbedder(max(64, settings.PROJECTION_DIM))
    elif provider in ("st", "sentence-transformers", "sentence_transformers"):
        if not _HAS_ST:
            raise RuntimeError("EMBEDDING_PROVIDER=st 但未安装 sentence-transformers。")
        base = LocalEmbeddingProvider(settings.ST_MODEL)  # e.g. 384
    elif provider in ("openai", "oai"):
        # 如果你已有 OpenAI 适配器，取消上面的 import 并启用这里
        # return OpenAIEmbedder(model=settings.OAI_EMBED_MODEL, api_key=settings.OPENAI_API_KEY)
        raise RuntimeError("EMBEDDING_PROVIDER=openai 尚未接入具体适配器，请实现 app/adapters/embeddings/openai_embedder.py 后再启用。")
    # 兜底
    else:
        base = HashingEmbedder(dim=max(64, settings.PROJECTION_DIM))

    # 投影总开关：只要 PROJECTION_METHOD 不是 none，就包一层
    method = (settings.PROJECTION_METHOD or "srp").lower().strip()
    if method != "none":
        emb = ProjectingEmbedder(
            base_embedder=base,
            method=method,
            proj_dim=settings.PROJECTION_DIM,
            seed=settings.PROJECTION_SEED
        )
        return emb
    return base
  
def _build_repos(embedder_dim: int):
    backend = (settings.VECTOR_BACKEND or "").lower().strip()

    if backend in ("pgvector", "pg", "postgres"):
        print("[RepoInit] ProfileRepo = PgProfileRepo, NewsRepo/EventRepo = Mongo")
        news_repo = MongoNewsRepo(settings.MONGO_URI, db_name=settings.MONGO_DB)
        ev_repo   = MongoEventRepo(settings.MONGO_URI, db_name=settings.MONGO_DB)
        prof_repo = PgProfileRepo(settings.PG_DSN, dim=embedder_dim)
        return news_repo, prof_repo, ev_repo

    if backend in ("mongo", "mongodb"):
        print("[RepoInit] ProfileRepo = MongoProfileRepo, NewsRepo/EventRepo = Mongo")
        news_repo = MongoNewsRepo(settings.MONGO_URI, db_name=settings.MONGO_DB)
        ev_repo   = MongoEventRepo(settings.MONGO_URI, db_name=settings.MONGO_DB)
        prof_repo = MongoProfileRepo(settings.MONGO_URI, db_name=settings.MONGO_DB, dim=embedder_dim)
        return news_repo, prof_repo, ev_repo
    else:
        print("[RepoInit] ProfileRepo = InMemoryProfileRepo, NewsRepo/EventRepo = InMemory")
        # 兜底：全部内存
        return InMemoryNewsRepo(), InMemoryProfileRepo(dim=embedder_dim), InMemoryEventRepo()

embedder = _build_embedder()
news_repo, prof_repo, ev_repo = _build_repos(
    embedder_dim=getattr(embedder, "dim", settings.DEFAULT_VECTOR_DIM)
)

svc = NewsService(news_repo, prof_repo, ev_repo, embedder)
sched = None

@asynccontextmanager
async def lifespan(app: FastAPI):
    global sched

    # 可选：启动时导入种子数据
    try:
        svc.ingest([NewsItem(**n) for n in SEED_NEWS])
    except Exception:
        pass

    # —— 启动调度器（仅 dev/DEBUG）——
    # if settings.ENV.lower() == "dev" or settings.DEBUG:
    #     try:
    #         sched = create_scheduler(app, news_repo=news_repo, embedder=embedder)
    #         sched.start()
    #         print("[Scheduler] started with cron jobs")
    #     except Exception as e:
    #         print(f"[Scheduler] failed to start: {e}")

    # —— 启动调度器（仅当 ENV=dev/DEBUG 且 ENABLE_SCHEDULER=1）——
    if (settings.ENV.lower() == "dev" or settings.DEBUG) and getattr(settings, "ENABLE_SCHEDULER", 0):
        try:
            sched = create_scheduler(app, news_repo=news_repo, embedder=embedder)
            sched.start()
            print("[Scheduler] started with cron jobs")
        except Exception as e:
            print(f"[Scheduler] failed to start: {e}")
    else:
        print("[Scheduler] disabled (set ENABLE_SCHEDULER=1 to enable)")
    # 应用运行中
    yield

    # —— 关闭调度器 —— 
    if sched is not None:
        try:
            sched.shutdown(wait=False)
            print("[Scheduler] shutdown ok")
        except Exception as e:
            print(f"[Scheduler] shutdown error: {e}")
from app.api.v1.auth_router import router as auth_router
from app.api.v1.user_router import router as user_router

# @asynccontextmanager
# async def lifespan(app: FastAPI):
#     """Lifespan context"""
#     async with init_mongo_via_ssh():
#         # 启动阶段
#         repo = UserRepoMongo()
#         await repo.ensure_indexes()
#         print("✅ MongoDB indexes ensured at startup.")
#         # 交回控制权，开始处理请求
#         yield
#         # 关闭阶段（需要额外清理就放这里）
#         print("🛑 App shutting down... (cleanup if needed)")
=======
from app.api.v1.stocks_router import router as stocks_router

from app.api.v1.auth_router import router as auth_router
from app.api.v1.user_router import router as user_router
from app.utils.healthy import check_database_connection


@asynccontextmanager
async def lifespan(app: FastAPI):
    """Lifespan context"""
    async with init_mongo_via_ssh(), init_postgres_via_ssh():
        # 启动阶段
        user_repo = UserRepo()
        news_repo = NewsRepo()
        await user_repo.ensure_indexes()
        print("✅ MongoDB indexes ensured at startup.")
        # 交回控制权，开始处理请求
        yield
        # 关闭阶段（需要额外清理就放这里）
        print("🛑 App shutting down... (cleanup if needed)")
>>>>>>> 4ecb389f


def create_app() -> FastAPI:
    """
    构建 FastAPI 应用，加载路由、中间件、事件处理等
    """
    app = FastAPI(
        title=settings.APP_NAME,
        version="1.0.0",
        description="Finsight Backend APIs",
        lifespan=lifespan,
    )

<<<<<<< HEAD
    # 中间件
    app.add_middleware(RequestContextMiddleware)

    # 全局异常处理
    app.add_exception_handler(StarletteHTTPException, http_exception_handler)
    app.add_exception_handler(RequestValidationError, validation_exception_handler)
    app.add_exception_handler(Exception, generic_exception_handler)
    
=======
    # 配置CORS
    app.add_middleware(
        CORSMiddleware,
        allow_origins=["*"],  # 生产环境应该限制具体域名
        allow_credentials=True,
        allow_methods=["*"],
        allow_headers=["*"],
    )

>>>>>>> 4ecb389f
    # 注册路由
    app.include_router(auth_router)
    app.include_router(user_router)
    app.include_router(news_router)
    app.include_router(rec_router)
    app.include_router(rag_router)
    app.include_router(forecast_router)
<<<<<<< HEAD
    app.include_router(user_router)

    # 调试与维护路由（仅 dev/DEBUG）
    if settings.ENV.lower() == "dev" or settings.DEBUG:
        from app.api.v1.debug_router import router as debug_router
        app.include_router(debug_router)
=======
    app.include_router(stocks_router)
    @app.get("/")
    async def root():
        """
        根路径
        """
        db_status = check_database_connection()
        return {
            "message": "股票推荐系统 API",
            "status": "running",
            "version": "1.0.0",
            "database_status": db_status,
            "endpoints": {
                "文档": "/docs",
                "健康检查": "/health",
                "股票数据": "/api/stocks",
                "用户管理": "/api/users"
            }
        }
>>>>>>> 4ecb389f

    @app.get("/health")
    async def health_check():
        """
        健康检查端点
        """
        db_status = check_database_connection()
        return {
            "status": "healthy",
            "service": "stock_recommendation",
            "database": db_status,
            "timestamp": "2024-01-01T00:00:00Z"  # 实际应该用datetime
        }

    @app.get("/debug/status")
    async def debug_status():
        """
        调试状态检查
        """
        db_status = check_database_connection()
        return {
            "status": "running",
            "service": "stock_recommendation",
            "version": "1.0.0",
            "database": db_status,
        }

    return app


app = create_app()

if __name__ == "__main__":
    uvicorn.run(
        "app.main:app",
        host="0.0.0.0",
        port=8000,
        reload=True  # 开发模式下自动重载
    )
    <|MERGE_RESOLUTION|>--- conflicted
+++ resolved
@@ -7,23 +7,22 @@
 
 from app.adapters.db.database_client import init_mongo_via_ssh, init_postgres_via_ssh
 from app.adapters.db.news_repo import NewsRepo
-from app.adapters.db.user_repo import UserRepo
+# from app.adapters.db.user_repo import UserRepo
 from fastapi.middleware.cors import CORSMiddleware
 
 from app.config import settings
+from app.api.v1.stocks_router import router as stocks_router
+from app.api.v1.auth_router import router as auth_router
 from app.api.v1.news_router import router as news_router
 from app.api.v1.user_router import router as user_router
 from app.api.v1.rec_router import router as rec_router
 from app.api.v1.rag_router import router as rag_router
 from app.api.v1.forecast_router import router as forecast_router
-<<<<<<< HEAD
 from app.jobs.scheduler import create_scheduler
 
 # —— 依赖注入：全局单例（为了让 routers 通过 app.main.svc 获取服务实例）——
 from app.adapters.embeddings.hash_embedder import HashingEmbedder
-from app.adapters.embeddings.projecting_embedder import ProjectingEmbedder  # NEW
-
-# from app.adapters.embeddings.openai_embedder import OpenAIEmbedder
+from app.adapters.embeddings.projecting_embedder import ProjectingEmbedder
 
 from app.repositories.mongo_repos import MongoNewsRepo, MongoEventRepo, MongoProfileRepo
 from app.repositories.pg_profile_repo import PgProfileRepo
@@ -32,6 +31,7 @@
 from app.services.news_service import NewsService
 from app.domain.models import NewsItem
 from app.utils.news_seed import SEED_NEWS
+from app.utils.healthy import check_database_connection
 from contextlib import asynccontextmanager
 
 from app.core.errors import http_exception_handler, validation_exception_handler, generic_exception_handler
@@ -103,82 +103,59 @@
 svc = NewsService(news_repo, prof_repo, ev_repo, embedder)
 sched = None
 
-@asynccontextmanager
-async def lifespan(app: FastAPI):
-    global sched
-
-    # 可选：启动时导入种子数据
-    try:
-        svc.ingest([NewsItem(**n) for n in SEED_NEWS])
-    except Exception:
-        pass
-
-    # —— 启动调度器（仅 dev/DEBUG）——
-    # if settings.ENV.lower() == "dev" or settings.DEBUG:
-    #     try:
-    #         sched = create_scheduler(app, news_repo=news_repo, embedder=embedder)
-    #         sched.start()
-    #         print("[Scheduler] started with cron jobs")
-    #     except Exception as e:
-    #         print(f"[Scheduler] failed to start: {e}")
-
-    # —— 启动调度器（仅当 ENV=dev/DEBUG 且 ENABLE_SCHEDULER=1）——
-    if (settings.ENV.lower() == "dev" or settings.DEBUG) and getattr(settings, "ENABLE_SCHEDULER", 0):
-        try:
-            sched = create_scheduler(app, news_repo=news_repo, embedder=embedder)
-            sched.start()
-            print("[Scheduler] started with cron jobs")
-        except Exception as e:
-            print(f"[Scheduler] failed to start: {e}")
-    else:
-        print("[Scheduler] disabled (set ENABLE_SCHEDULER=1 to enable)")
-    # 应用运行中
-    yield
-
-    # —— 关闭调度器 —— 
-    if sched is not None:
-        try:
-            sched.shutdown(wait=False)
-            print("[Scheduler] shutdown ok")
-        except Exception as e:
-            print(f"[Scheduler] shutdown error: {e}")
-from app.api.v1.auth_router import router as auth_router
-from app.api.v1.user_router import router as user_router
-
 # @asynccontextmanager
 # async def lifespan(app: FastAPI):
-#     """Lifespan context"""
-#     async with init_mongo_via_ssh():
-#         # 启动阶段
-#         repo = UserRepoMongo()
-#         await repo.ensure_indexes()
-#         print("✅ MongoDB indexes ensured at startup.")
-#         # 交回控制权，开始处理请求
-#         yield
-#         # 关闭阶段（需要额外清理就放这里）
-#         print("🛑 App shutting down... (cleanup if needed)")
-=======
-from app.api.v1.stocks_router import router as stocks_router
-
-from app.api.v1.auth_router import router as auth_router
-from app.api.v1.user_router import router as user_router
-from app.utils.healthy import check_database_connection
-
+#     global sched
+
+#     # 可选：启动时导入种子数据
+#     try:
+#         svc.ingest([NewsItem(**n) for n in SEED_NEWS])
+#     except Exception:
+#         pass
+
+#     # —— 启动调度器（仅 dev/DEBUG）——
+#     # if settings.ENV.lower() == "dev" or settings.DEBUG:
+#     #     try:
+#     #         sched = create_scheduler(app, news_repo=news_repo, embedder=embedder)
+#     #         sched.start()
+#     #         print("[Scheduler] started with cron jobs")
+#     #     except Exception as e:
+#     #         print(f"[Scheduler] failed to start: {e}")
+
+#     # —— 启动调度器（仅当 ENV=dev/DEBUG 且 ENABLE_SCHEDULER=1）——
+#     if (settings.ENV.lower() == "dev" or settings.DEBUG) and getattr(settings, "ENABLE_SCHEDULER", 0):
+#         try:
+#             sched = create_scheduler(app, news_repo=news_repo, embedder=embedder)
+#             sched.start()
+#             print("[Scheduler] started with cron jobs")
+#         except Exception as e:
+#             print(f"[Scheduler] failed to start: {e}")
+#     else:
+#         print("[Scheduler] disabled (set ENABLE_SCHEDULER=1 to enable)")
+#     # 应用运行中
+#     yield
+
+#     # —— 关闭调度器 —— 
+#     if sched is not None:
+#         try:
+#             sched.shutdown(wait=False)
+#             print("[Scheduler] shutdown ok")
+#         except Exception as e:
+#             print(f"[Scheduler] shutdown error: {e}")
 
 @asynccontextmanager
 async def lifespan(app: FastAPI):
     """Lifespan context"""
     async with init_mongo_via_ssh(), init_postgres_via_ssh():
         # 启动阶段
-        user_repo = UserRepo()
+        # user_repo = UserRepo()
         news_repo = NewsRepo()
-        await user_repo.ensure_indexes()
+        # await user_repo.ensure_indexes()
         print("✅ MongoDB indexes ensured at startup.")
         # 交回控制权，开始处理请求
         yield
         # 关闭阶段（需要额外清理就放这里）
         print("🛑 App shutting down... (cleanup if needed)")
->>>>>>> 4ecb389f
 
 
 def create_app() -> FastAPI:
@@ -192,17 +169,10 @@
         lifespan=lifespan,
     )
 
-<<<<<<< HEAD
     # 中间件
-    app.add_middleware(RequestContextMiddleware)
-
-    # 全局异常处理
-    app.add_exception_handler(StarletteHTTPException, http_exception_handler)
-    app.add_exception_handler(RequestValidationError, validation_exception_handler)
-    app.add_exception_handler(Exception, generic_exception_handler)
-    
-=======
-    # 配置CORS
+    # app.add_middleware(RequestContextMiddleware)
+
+     # 配置CORS
     app.add_middleware(
         CORSMiddleware,
         allow_origins=["*"],  # 生产环境应该限制具体域名
@@ -210,8 +180,12 @@
         allow_methods=["*"],
         allow_headers=["*"],
     )
-
->>>>>>> 4ecb389f
+    
+    # 全局异常处理
+    app.add_exception_handler(StarletteHTTPException, http_exception_handler)
+    app.add_exception_handler(RequestValidationError, validation_exception_handler)
+    app.add_exception_handler(Exception, generic_exception_handler)
+
     # 注册路由
     app.include_router(auth_router)
     app.include_router(user_router)
@@ -219,15 +193,13 @@
     app.include_router(rec_router)
     app.include_router(rag_router)
     app.include_router(forecast_router)
-<<<<<<< HEAD
     app.include_router(user_router)
 
-    # 调试与维护路由（仅 dev/DEBUG）
-    if settings.ENV.lower() == "dev" or settings.DEBUG:
-        from app.api.v1.debug_router import router as debug_router
-        app.include_router(debug_router)
-=======
-    app.include_router(stocks_router)
+    # # 调试与维护路由（仅 dev/DEBUG）
+    # if settings.ENV.lower() == "dev" or settings.DEBUG:
+    #     from app.api.v1.debug_router import router as debug_router
+    #     app.include_router(debug_router)
+
     @app.get("/")
     async def root():
         """
@@ -246,7 +218,6 @@
                 "用户管理": "/api/users"
             }
         }
->>>>>>> 4ecb389f
 
     @app.get("/health")
     async def health_check():
