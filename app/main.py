--- conflicted
+++ resolved
@@ -61,11 +61,7 @@
     # 配置CORS
     app.add_middleware(
         CORSMiddleware,
-<<<<<<< HEAD
-        allow_origins=["http://127.0.0.1:5173", "http://localhost:5173"],  # 生产环境应该限制具体域名
-=======
         allow_origins=["http://localhost:5173", "http://127.0.0.1:5173"],  # 生产环境应该限制具体域名
->>>>>>> a99db225
         allow_credentials=True,
         allow_methods=["*"],
         allow_headers=["*"],
