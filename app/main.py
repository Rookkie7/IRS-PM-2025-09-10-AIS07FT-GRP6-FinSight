# app/main.py
from contextlib import asynccontextmanager

import uvicorn
from fastapi import FastAPI

from app.adapters.db.database_client import init_mongo_via_ssh, init_postgres_sync
from app.adapters.db.news_repo import NewsRepo
from app.adapters.db.user_repo import UserRepo
from fastapi.middleware.cors import CORSMiddleware

from app.config import settings
from app.api.v1.news_router import router as news_router
from app.api.v1.rec_router import router as rec_router
from app.api.v1.rag_router import router as rag_router
from app.api.v1.forecast_router import router as forecast_router
<<<<<<< HEAD
from fastapi.middleware.cors import CORSMiddleware
=======
from app.api.v1.stocks_router import router as stocks_router

from app.api.v1.auth_router import router as auth_router
from app.api.v1.user_router import router as user_router
from app.utils.healthy import check_database_connection


@asynccontextmanager
async def lifespan(app: FastAPI):
    """Lifespan context"""
    async with init_mongo_via_ssh(), init_postgres_sync():
        # 启动阶段
        user_repo = UserRepo()
        news_repo = NewsRepo()
        await user_repo.ensure_indexes()
        print("✅ MongoDB indexes ensured at startup.")
        # 交回控制权，开始处理请求
        yield
        # 关闭阶段（需要额外清理就放这里）
        print("🛑 App shutting down... (cleanup if needed)")
>>>>>>> 1bddb7c9


def create_app() -> FastAPI:
    """
    构建 FastAPI 应用，加载路由、中间件、事件处理等
    """
    app = FastAPI(
        title=settings.APP_NAME,
        version="1.0.0",
        description="Finsight Backend APIs",
        lifespan=lifespan,
    )

    # 配置CORS
    app.add_middleware(
        CORSMiddleware,
        allow_origins=["*"],  # 生产环境应该限制具体域名
        allow_credentials=True,
        allow_methods=["*"],
        allow_headers=["*"],
    )

    # 注册路由
    app.include_router(auth_router)
    app.include_router(user_router)
    app.include_router(news_router)
    app.include_router(rec_router)
    app.include_router(rag_router)
    app.include_router(forecast_router)
<<<<<<< HEAD
    app.add_middleware(
        CORSMiddleware,
        allow_origins=["http://localhost:5173", "http://127.0.0.1:5173"],
        allow_credentials=True,
        allow_methods=["*"],
        allow_headers=["*"],
    )
    # 健康检查接口
=======
    app.include_router(stocks_router)
    @app.get("/")
    async def root():
        """
        根路径
        """
        db_status = check_database_connection()
        return {
            "message": "股票推荐系统 API",
            "status": "running",
            "version": "1.0.0",
            "database_status": db_status,
            "endpoints": {
                "文档": "/docs",
                "健康检查": "/health",
                "股票数据": "/api/stocks",
                "用户管理": "/api/users"
            }
        }

>>>>>>> 1bddb7c9
    @app.get("/health")
    async def health_check():
        """
        健康检查端点
        """
        db_status = check_database_connection()
        return {
            "status": "healthy",
            "service": "stock_recommendation",
            "database": db_status,
            "timestamp": "2024-01-01T00:00:00Z"  # 实际应该用datetime
        }

    @app.get("/debug/status")
    async def debug_status():
        """
        调试状态检查
        """
        db_status = check_database_connection()
        return {
            "status": "running",
            "service": "stock_recommendation",
            "version": "1.0.0",
            "database": db_status,
        }

    return app


app = create_app()

if __name__ == "__main__":
    uvicorn.run(
        "app.main:app",
        host="0.0.0.0",
        port=8000,
        reload=True  # 开发模式下自动重载
    )<|MERGE_RESOLUTION|>--- conflicted
+++ resolved
@@ -14,9 +14,6 @@
 from app.api.v1.rec_router import router as rec_router
 from app.api.v1.rag_router import router as rag_router
 from app.api.v1.forecast_router import router as forecast_router
-<<<<<<< HEAD
-from fastapi.middleware.cors import CORSMiddleware
-=======
 from app.api.v1.stocks_router import router as stocks_router
 
 from app.api.v1.auth_router import router as auth_router
@@ -37,7 +34,6 @@
         yield
         # 关闭阶段（需要额外清理就放这里）
         print("🛑 App shutting down... (cleanup if needed)")
->>>>>>> 1bddb7c9
 
 
 def create_app() -> FastAPI:
@@ -67,16 +63,6 @@
     app.include_router(rec_router)
     app.include_router(rag_router)
     app.include_router(forecast_router)
-<<<<<<< HEAD
-    app.add_middleware(
-        CORSMiddleware,
-        allow_origins=["http://localhost:5173", "http://127.0.0.1:5173"],
-        allow_credentials=True,
-        allow_methods=["*"],
-        allow_headers=["*"],
-    )
-    # 健康检查接口
-=======
     app.include_router(stocks_router)
     @app.get("/")
     async def root():
@@ -97,7 +83,6 @@
             }
         }
 
->>>>>>> 1bddb7c9
     @app.get("/health")
     async def health_check():
         """
