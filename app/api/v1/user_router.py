from __future__ import annotations
from fastapi import APIRouter, Depends, Query, HTTPException
from pydantic import BaseModel, Field
from app.domain.models import UserProfile, BehaviorEvent
from app.services.news_service import NewsService
from pydantic import BaseModel
from requests.sessions import Session
from fastapi.security import OAuth2PasswordBearer
from app.model.models import UserPublic
from app.services.auth_service import AuthService
<<<<<<< HEAD
from app.services.user_service import UserService
from app.model.models import UserPublic
from datetime import datetime, timezone
=======
from app.deps import get_auth_service, get_user_service, get_stock_service
from fastapi import APIRouter, Depends, HTTPException, Query
>>>>>>> 3ca797c7
from pymongo.database import Database
from app.deps import get_auth_service, get_user_service
from app.adapters.db.database_client import get_postgres_db, get_mongo_db


def get_service() -> NewsService:
    from app.main import svc
    return svc

router = APIRouter(prefix="/user", tags=["user"])

@router.post("/profile/init_news")
def init_profile(user_id: str = "demo",
                 reset: bool = Query(False, description="是否重置已有画像为零向量"),
                 service: NewsService = Depends(get_service)) -> UserProfile:
    prof = service.prof_repo.get_or_create(user_id)
    if reset:
        dim = getattr(service.embedder, "dim", len(prof.vector) or 32)
        prof.vector = [0.0]*dim
        service.prof_repo.save(prof)
    return prof

@router.post("/event")
def add_event(ev: BehaviorEvent, service: NewsService = Depends(get_service)):
    prof = service.record_event_and_update_profile(ev)
    return {"ok": True, "user_id": ev.user_id, "profile_normed_head": prof.vector[:5]}

class ClickEvent(BaseModel):
    user_id: str = "demo"
    news_id: str
    dwell_ms: int = 0
    liked: bool = False
    bookmarked: bool = False

class LikeEvent(BaseModel):
    user_id: str = "demo"
    news_id: str

class BookmarkEvent(BaseModel):
    user_id: str = "demo"
    news_id: str

@router.post("/event/click")
def user_click(ev: ClickEvent, service: NewsService = Depends(get_service)):
    # 取新闻向量（语义 + 画像）
    doc = service.news_repo.get(ev.news_id)
    if not doc:
        raise HTTPException(404, "news not found")

    news_sem = list(getattr(doc, "vector", []) or [])
    news_prof = list(getattr(doc, "vector_prof_20d", []) or [])

    # 简单权重：点击=1，>10s=1.5，like/bookmark 各+0.5
    w = 1.0
    if ev.dwell_ms >= 10000: w += 0.5
    if ev.liked: w += 0.5
    if ev.bookmarked: w += 0.5

    # 更新用户画像
    service.prof_repo.update_user_vectors_from_event(
        user_id=ev.user_id,
        news_sem=news_sem,
        news_prof=news_prof,
        weight=w,
    )

    service.ev_repo.add(BehaviorEvent(
        user_id=ev.user_id,
        news_id=ev.news_id,
        type="click",
        ts=datetime.now(timezone.utc),
        dwell_ms=ev.dwell_ms,
        liked=ev.liked,
        bookmarked=ev.bookmarked,
    ))
    return {"ok": True, "weight": w}

@router.post("/event/like")
def user_like(ev: LikeEvent, service: NewsService = Depends(get_service)):
    doc = service.news_repo.get(ev.news_id)
    if not doc:
        raise HTTPException(404, "news not found")
    news_sem = list(getattr(doc, "vector", []) or [])
    news_prof = list(getattr(doc, "vector_prof_20d", []) or [])

    # like 权重偏低，聚合“认同”信号
    w = 0.7
    service.prof_repo.update_user_vectors_from_event(
        user_id=ev.user_id, news_sem=news_sem, news_prof=news_prof, weight=w,
    )
    return {"ok": True, "weight": w}

@router.post("/event/bookmark")
def user_bookmark(ev: BookmarkEvent, service: NewsService = Depends(get_service)):
    doc = service.news_repo.get(ev.news_id)
    if not doc:
        raise HTTPException(404, "news not found")
    news_sem = list(getattr(doc, "vector", []) or [])
    news_prof = list(getattr(doc, "vector_prof_20d", []) or [])

from app.adapters.db.database_client import get_postgres_session, get_mongo_db
from app.services.user_service import UserService
from app.services.stock_service import StockService
router = APIRouter(prefix="/users", tags=["users"])

oauth2_scheme = OAuth2PasswordBearer(tokenUrl="/auth/login")

class ProfileUpdateIn(BaseModel):
    full_name: str | None = None
    bio: str | None = None
    interests: list[str] = []
    sectors: list[str] = []
    tickers: list[str] = []

@router.get("/me", response_model=UserPublic)
async def me(
        token: str = Depends(oauth2_scheme),
        auth: AuthService = Depends(get_auth_service)):
    u = await auth.get_current_user(token)
    return UserPublic(
        id=u.id, email=u.email, username=u.username,
        created_at=u.created_at, profile=u.profile, embedding=u.embedding
    )

@router.put("/me")
async def update_me(payload: ProfileUpdateIn, auth: AuthService = Depends(get_auth_service), usvc: UserService = Depends(get_user_service)):
    u = await auth.get_current_user()
    profile = {
        "full_name": payload.full_name,
        "bio": payload.bio,
        "interests": payload.interests,
        "sectors": payload.sectors,
        "tickers": payload.tickers,
    }
    await usvc.update_profile_and_embed(u, profile)
    return {"ok": True}

#旧方法直接初始化用户画像，新方法在authrouter中，把pg中的用户向量和mongodb中的用户信息一起注册
# @router.post("/profile/init")
# async def init_user_profile(
#         user_id: str = Query(..., description="用户ID"),
#         reset: bool = Query(False, description="是否重置现有用户画像"),
#         user_service: UserService = Depends(get_user_service),
# ):
#     """
#     初始化20维用户画像
#     """
#     try:
#         profile = user_service.init_user_profile(user_id, reset)
#
#         if not profile:
#             raise HTTPException(status_code=500, detail="用户画像初始化失败")
#
#         vector_20d = profile.get_profile_vector_20d()
#
#         return {
#             "ok": True,
#             "user_id": user_id,
#             "message": "用户画像重置成功" if reset else "用户画像初始化成功",
#             "vector_dim": len(vector_20d),
#             "industry_preferences": profile.industry_preferences,
#             "investment_preferences": profile.investment_preferences,
#             "created_at": profile.created_at.isoformat()
#         }
#     except Exception as e:
#         raise HTTPException(status_code=500, detail=f"用户画像初始化失败: {str(e)}")


@router.post("/profile/custom")
async def create_custom_user_profile(
        user_id: str = Query(..., description="用户ID"),
        industry_preferences: str = Query(..., description="11维行业偏好，逗号分隔"),
        investment_preferences: str = Query(..., description="9维投资偏好，逗号分隔"),
        user_service: UserService = Depends(get_user_service),
):
    """
    创建自定义用户画像
    """
    try:
        # 解析偏好数据
        industry_prefs = [float(x.strip()) for x in industry_preferences.split(",")]
        investment_prefs = [float(x.strip()) for x in investment_preferences.split(",")]

        if len(industry_prefs) != 11:
            raise HTTPException(status_code=400, detail="行业偏好必须是11维")
        if len(investment_prefs) != 9:
            raise HTTPException(status_code=400, detail="投资偏好必须是9维")

        success = user_service.create_custom_user_profile(
            user_id, industry_prefs, investment_prefs
        )

        if not success:
            raise HTTPException(status_code=500, detail="自定义用户画像创建失败")

        return {
            "ok": True,
            "user_id": user_id,
            "message": "自定义用户画像创建成功",
            "industry_preferences": industry_prefs,
            "investment_preferences": investment_prefs
        }
    except HTTPException:
        raise
    except Exception as e:
        raise HTTPException(status_code=500, detail=f"自定义用户画像创建失败: {str(e)}")


@router.get("/profile/detail")
async def get_user_profile_detail(
        user_id: str = Query(..., description="用户ID"),
        user_service: UserService = Depends(get_user_service),
):
    """
    获取用户画像详细信息
    """
    try:
        profile_details = user_service.get_profile_details(user_id)

        if not profile_details:
            raise HTTPException(status_code=404, detail="用户画像未找到")

        return {
            "ok": True,
            "profile": profile_details
        }
    except HTTPException:
        raise
    except Exception as e:
        raise HTTPException(status_code=500, detail=f"获取用户画像详情失败: {str(e)}")


@router.get("/vector/{user_id}")
async def get_user_vector(
        user_id: str,
        user_service: UserService = Depends(get_user_service),
):
    """
    获取用户20维向量
    """
    try:
        user_vector = user_service.get_user_vector(user_id)

        if user_vector is None:
            raise HTTPException(status_code=404, detail="用户向量未找到")

        return {
            "ok": True,
            "user_id": user_id,
            "vector_20d": user_vector.tolist(),
            "vector_dim": len(user_vector)
        }
    except HTTPException:
        raise
    except Exception as e:
        raise HTTPException(status_code=500, detail=f"获取用户向量失败: {str(e)}")


@router.post("/behavior/update")
async def update_user_behavior(
        user_id: str = Query(..., description="用户ID"),
        behavior_type: str = Query(..., description="行为类型: click, favorite, dislike"),
        stock_symbol: str = Query(..., description="股票代码"),
        stock_sector: str = Query(None, description="股票行业，如果不提供尝试从MongoDB获取"),
        invest_update: bool = Query(True, description="是否更新投资偏好"),
        duration: float = Query(0, description="停留时间(秒)"),
        mongo_db: Database = Depends(get_mongo_db),
        user_service: UserService = Depends(get_user_service),
        stock_service: StockService = Depends(get_stock_service),
):
    """
    更新用户行为数据，用于动态调整用户偏好
    """
    try:

        behavior_data = {
            "type": behavior_type,
            "stock_symbol": stock_symbol,
            "stock_sector": stock_sector,
            "duration": duration,
            "invest_update": invest_update
        }

        #使用异步版本
        success = await user_service.update_user_behavior(user_id, behavior_data, mongo_db, stock_service)

        if not success:
            raise HTTPException(status_code=500, detail="用户行为更新失败")

        # 获取更新后的用户偏好
        profile_details = user_service.get_profile_details(user_id)

        return {
            "ok": True,
            "user_id": user_id,
            "behavior_type": behavior_type,
            "stock_symbol": stock_symbol,
            # "stock_sector": stock_sector, 需要让他更新
            "message": "用户行为数据更新成功",
            "updated_preferences": {
                "industry_preferences": profile_details["industry_preferences"],
                "investment_preferences": profile_details["investment_preferences"]
            }
        }
    except Exception as e:
        raise HTTPException(status_code=500, detail=f"用户行为更新失败: {str(e)}")


@router.post("/preferences/update")
async def update_user_preferences(
        user_id: str = Query(..., description="用户ID"),
        industry_preferences: str = Query(None, description="11维行业偏好，逗号分隔"),
        investment_preferences: str = Query(None, description="9维投资偏好，逗号分隔"),
        # postgres_db: Session = Depends(get_postgres_session),
        user_service: UserService = Depends(get_user_service),
):
    """
    直接更新用户偏好
    """
    try:
        # user_service = UserService(postgres_db)

        preferences = {}

        # 解析行业偏好
        if industry_preferences:
            industry_prefs = [float(x.strip()) for x in industry_preferences.split(",")]
            if len(industry_prefs) != 11:
                raise HTTPException(status_code=400, detail="行业偏好必须是11维")
            preferences['industry_preferences'] = industry_prefs

        # 解析投资偏好
        if investment_preferences:
            investment_prefs = [float(x.strip()) for x in investment_preferences.split(",")]
            if len(investment_prefs) != 9:
                raise HTTPException(status_code=400, detail="投资偏好必须是9维")
            preferences['investment_preferences'] = investment_prefs

        if not preferences:
            raise HTTPException(status_code=400, detail="请提供要更新的偏好数据")

        success = user_service.update_user_preferences(user_id, preferences)

        if not success:
            raise HTTPException(status_code=500, detail="用户偏好更新失败")

        # 获取更新后的用户信息
        profile_details = user_service.get_profile_details(user_id)

        return {
            "ok": True,
            "user_id": user_id,
            "message": "用户偏好更新成功",
            "updated_profile": profile_details
        }
    except HTTPException:
        raise
    except Exception as e:
        raise HTTPException(status_code=500, detail=f"用户偏好更新失败: {str(e)}")


@router.get("/preferences/explain")
async def explain_user_preferences(
        user_id: str = Query(..., description="用户ID"),
        # postgres_db: Session = Depends(get_postgres_session),
        user_service: UserService = Depends(get_user_service),
):
    """
    解释用户偏好含义
    """
    try:
        # user_service = UserService(postgres_db)
        profile_details = user_service.get_profile_details(user_id)

        if not profile_details:
            raise HTTPException(status_code=404, detail="用户画像未找到")

        industry_prefs = profile_details["industry_preferences"]
        investment_prefs = profile_details["investment_preferences"]

        # 行业偏好解释
        sector_explanations = []
        for i, pref in enumerate(industry_prefs):
            sector_name = user_service.sector_list[i]
            if pref > 0.7:
                level = "强烈偏好"
            elif pref > 0.6:
                level = "偏好"
            elif pref > 0.4:
                level = "中性"
            elif pref > 0.3:
                level = "不太偏好"
            else:
                level = "不偏好"
            sector_explanations.append({
                "sector": sector_name,
                "preference_level": level,
                "score": pref
            })

        # 投资偏好解释
        investment_descriptions = [
            "市值偏好 (0=小盘股, 1=大盘股)",
            "成长价值偏好 (0=价值型, 1=成长型)",
            "股息偏好 (0=不看重, 1=很看重)",
            "风险承受 (0=保守, 1=激进)",
            "流动性需求 (0=低流动性, 1=高流动性)",
            "质量偏好 (0=不看重, 1=很看重)",
            "估值安全偏好 (0=可接受高估值, 1=要求安全边际)",
            "动量偏好 (0=不追涨, 1=相信动量)",
            "效率偏好 (0=不关注, 1=很看重)"
        ]

        investment_explanations = []
        for i, (pref, desc) in enumerate(zip(investment_prefs, investment_descriptions)):
            investment_explanations.append({
                "dimension": desc,
                "score": pref,
                "interpretation": f"得分 {pref:.2f}"
            })

        return {
            "ok": True,
            "user_id": user_id,
            "sector_preferences": sector_explanations,
            "investment_preferences": investment_explanations
        }
    except HTTPException:
        raise
    except Exception as e:
        raise HTTPException(status_code=500, detail=f"解释用户偏好失败: {str(e)}")<|MERGE_RESOLUTION|>--- conflicted
+++ resolved
@@ -1,120 +1,11 @@
-from __future__ import annotations
-from fastapi import APIRouter, Depends, Query, HTTPException
-from pydantic import BaseModel, Field
-from app.domain.models import UserProfile, BehaviorEvent
-from app.services.news_service import NewsService
 from pydantic import BaseModel
 from requests.sessions import Session
 from fastapi.security import OAuth2PasswordBearer
 from app.model.models import UserPublic
 from app.services.auth_service import AuthService
-<<<<<<< HEAD
-from app.services.user_service import UserService
-from app.model.models import UserPublic
-from datetime import datetime, timezone
-=======
 from app.deps import get_auth_service, get_user_service, get_stock_service
 from fastapi import APIRouter, Depends, HTTPException, Query
->>>>>>> 3ca797c7
 from pymongo.database import Database
-from app.deps import get_auth_service, get_user_service
-from app.adapters.db.database_client import get_postgres_db, get_mongo_db
-
-
-def get_service() -> NewsService:
-    from app.main import svc
-    return svc
-
-router = APIRouter(prefix="/user", tags=["user"])
-
-@router.post("/profile/init_news")
-def init_profile(user_id: str = "demo",
-                 reset: bool = Query(False, description="是否重置已有画像为零向量"),
-                 service: NewsService = Depends(get_service)) -> UserProfile:
-    prof = service.prof_repo.get_or_create(user_id)
-    if reset:
-        dim = getattr(service.embedder, "dim", len(prof.vector) or 32)
-        prof.vector = [0.0]*dim
-        service.prof_repo.save(prof)
-    return prof
-
-@router.post("/event")
-def add_event(ev: BehaviorEvent, service: NewsService = Depends(get_service)):
-    prof = service.record_event_and_update_profile(ev)
-    return {"ok": True, "user_id": ev.user_id, "profile_normed_head": prof.vector[:5]}
-
-class ClickEvent(BaseModel):
-    user_id: str = "demo"
-    news_id: str
-    dwell_ms: int = 0
-    liked: bool = False
-    bookmarked: bool = False
-
-class LikeEvent(BaseModel):
-    user_id: str = "demo"
-    news_id: str
-
-class BookmarkEvent(BaseModel):
-    user_id: str = "demo"
-    news_id: str
-
-@router.post("/event/click")
-def user_click(ev: ClickEvent, service: NewsService = Depends(get_service)):
-    # 取新闻向量（语义 + 画像）
-    doc = service.news_repo.get(ev.news_id)
-    if not doc:
-        raise HTTPException(404, "news not found")
-
-    news_sem = list(getattr(doc, "vector", []) or [])
-    news_prof = list(getattr(doc, "vector_prof_20d", []) or [])
-
-    # 简单权重：点击=1，>10s=1.5，like/bookmark 各+0.5
-    w = 1.0
-    if ev.dwell_ms >= 10000: w += 0.5
-    if ev.liked: w += 0.5
-    if ev.bookmarked: w += 0.5
-
-    # 更新用户画像
-    service.prof_repo.update_user_vectors_from_event(
-        user_id=ev.user_id,
-        news_sem=news_sem,
-        news_prof=news_prof,
-        weight=w,
-    )
-
-    service.ev_repo.add(BehaviorEvent(
-        user_id=ev.user_id,
-        news_id=ev.news_id,
-        type="click",
-        ts=datetime.now(timezone.utc),
-        dwell_ms=ev.dwell_ms,
-        liked=ev.liked,
-        bookmarked=ev.bookmarked,
-    ))
-    return {"ok": True, "weight": w}
-
-@router.post("/event/like")
-def user_like(ev: LikeEvent, service: NewsService = Depends(get_service)):
-    doc = service.news_repo.get(ev.news_id)
-    if not doc:
-        raise HTTPException(404, "news not found")
-    news_sem = list(getattr(doc, "vector", []) or [])
-    news_prof = list(getattr(doc, "vector_prof_20d", []) or [])
-
-    # like 权重偏低，聚合“认同”信号
-    w = 0.7
-    service.prof_repo.update_user_vectors_from_event(
-        user_id=ev.user_id, news_sem=news_sem, news_prof=news_prof, weight=w,
-    )
-    return {"ok": True, "weight": w}
-
-@router.post("/event/bookmark")
-def user_bookmark(ev: BookmarkEvent, service: NewsService = Depends(get_service)):
-    doc = service.news_repo.get(ev.news_id)
-    if not doc:
-        raise HTTPException(404, "news not found")
-    news_sem = list(getattr(doc, "vector", []) or [])
-    news_prof = list(getattr(doc, "vector_prof_20d", []) or [])
 
 from app.adapters.db.database_client import get_postgres_session, get_mongo_db
 from app.services.user_service import UserService
