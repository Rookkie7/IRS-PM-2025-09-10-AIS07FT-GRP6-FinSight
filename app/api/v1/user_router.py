--- conflicted
+++ resolved
@@ -1,24 +1,16 @@
-<<<<<<< HEAD
 from __future__ import annotations
 from fastapi import APIRouter, Depends, Query, HTTPException
 from pydantic import BaseModel, Field
 from app.domain.models import UserProfile, BehaviorEvent
 from app.services.news_service import NewsService
-=======
-from pydantic import BaseModel
->>>>>>> 4ecb389f
+from app.services.auth_service import AuthService
+from app.services.user_service import UserService
 from app.model.models import UserPublic
-from app.services.auth_service import AuthService
+from datetime import datetime, timezone
+from pymongo.database import Database
 from app.deps import get_auth_service, get_user_service
-<<<<<<< HEAD
-from datetime import datetime, timezone
-=======
-from fastapi import APIRouter, Depends, HTTPException, Query
-from pymongo.database import Database
-
 from app.adapters.db.database_client import get_postgres_db, get_mongo_db
-from app.services.user_service import UserService
->>>>>>> 4ecb389f
+
 
 def get_service() -> NewsService:
     from app.main import svc
@@ -26,7 +18,7 @@
 
 router = APIRouter(prefix="/user", tags=["user"])
 
-@router.post("/profile/init")
+@router.post("/profile/init_news")
 def init_profile(user_id: str = "demo", 
                  reset: bool = Query(False, description="是否重置已有画像为零向量"),
                  service: NewsService = Depends(get_service)) -> UserProfile:
