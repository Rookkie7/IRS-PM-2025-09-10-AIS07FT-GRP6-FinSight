from pydantic_settings import BaseSettings, SettingsConfigDict
from pydantic import Field, model_validator

class Settings(BaseSettings):
    model_config = SettingsConfigDict(env_file=".env", env_file_encoding="utf-8", extra="ignore")

    AUTH_SECRET_KEY: str = Field(alias="AUTH_SECRET_KEY")
    AUTH_ALGORITHM: str = Field("HS256", alias="AUTH_ALGORITHM")
    ACCESS_TOKEN_EXPIRE_MINUTES: int = Field(60 * 24, alias="ACCESS_TOKEN_EXPIRE_MINUTES")

    APP_NAME: str = "Finsight"

    # SSH 隧道相关
    SSH_TUNNEL: bool = Field(False, alias="SSH_TUNNEL")
    SSH_HOST: str | None = None
    SSH_PORT: int = 22
    SSH_USER: str | None = None
    SSH_PEM_PATH: str | None = None
    LOCAL_BIND_HOST: str | None = None

    # Mongo
    REMOTE_MONGO_HOST: str = "127.0.0.1"
    REMOTE_MONGO_PORT: int = 27017
    LOCAL_MONGO_HOST: str = "127.0.0.1"
    LOCAL_MONGO_PORT: int = 0  # 0=随机

    MONGO_URI: str | None = Field(default=None, alias="MONGO_URI")
    MONGO_DB: str = "finsight"

<<<<<<< HEAD
    REDIS_URL: str = Field(..., env="REDIS_URL")
    
    # —— 新闻抓取主源 & 抓取参数 ——
    MARKETAUX_API_KEY: str = Field("", env="MARKETAUX_API_KEY")  # 可先留空
    WATCHLIST_FILE: str = Field("./watchlist.json", env="WATCHLIST_FILE")
    MARKETAUX_DEFAULT_SYMBOLS: str = Field("", env="MARKETAUX_DEFAULT_SYMBOLS")
    
    FETCH_QPS: float = Field(0.5, env="FETCH_QPS")                    # Marketaux 节流
    DAILY_BUDGET_MARKETAUX: int = Field(80, env="DAILY_BUDGET_MARKETAUX")

    # —— 调度 Cron（分 时 日 月 周）——
    CRON_MARKETAUX_US: str = Field("0 * * * *", env="CRON_MARKETAUX_US")
    CRON_MARKETAUX_IN: str = Field("10 * * * *", env="CRON_MARKETAUX_IN")
    CRON_RSS_ALL: str = Field("*/15 * * * *", env="CRON_RSS_ALL")
=======
    # Postgre
    REMOTE_PG_HOST: str = "127.0.0.1"
    REMOTE_PG_PORT: int = 27017
    LOCAL_PG_HOST: str = "127.0.0.1"
    LOCAL_PG_PORT: int = 0  # 0=随机
    POSTGRES_URI: str = Field(..., env="POSTGRES_URI")
    POSTGRES_USER: str = Field(..., env="POSTGRES_USER")
    POSTGRES_PASSWORD: str = Field(..., env="POSTGRES_PASSWORD")
    POSTGRES_DB: str = Field(..., env="POSTGRES_DB")
>>>>>>> 4ecb389f

    EMBEDDING_PROVIDER: str = Field("openai", env="EMBEDDING_PROVIDER")
    ST_MODEL: str = Field("sentence-transformers/all-MiniLM-L6-v2", env="ST_MODEL")
    DEFAULT_VECTOR_DIM: int = Field(64, env="DEFAULT_VECTOR_DIM")

    PROJECTION_METHOD: str = Field("srp", env="PROJECTION_METHOD")  # srp | none | pca(后续)
    PROJECTION_DIM: int = Field(64, env="PROJECTION_DIM")
    PROJECTION_SEED: int = Field(42, env="PROJECTION_SEED")

    # VECTOR_BACKEND: str = Field("mongo", env="VECTOR_BACKEND")  # mongo | pgvector
    VECTOR_BACKEND: str = Field("pgvector", env="VECTOR_BACKEND")  # mongo | pgvector
    PG_DSN: str = Field("postgresql://richsion@localhost:5432/finsight", env="PG_DSN")
    RECENT_EXCLUDE_HOURS: int = Field(72, env="RECENT_EXCLUDE_HOURS")
    
    LLM_PROVIDER: str = Field("openai", env="LLM_PROVIDER")
    
    NEWS_FETCH_CRON: str = "0 * * * *"  # 每小时
    # DEFAULT_VECTOR_DIM: int = 32
    
    # 运行环境/调试
    ENV: str = Field("dev", env="ENV")        # dev | prod
    DEBUG: bool = Field(True, env="DEBUG")     # True: 输出更详细错误/开启调试路由

    # v2 风格，代替 class Config
    model_config = SettingsConfigDict(
        env_file=".env",
        env_file_encoding="utf-8",
        case_sensitive=False,
    )
    # LLM Setting
    LLM_PROVIDER: str = Field("deepseek_openai", alias="LLM_PROVIDER")
    LLM_OPENAI_BASE: str = Field("http://127.0.0.1:8000/v1", alias="LLM_OPENAI_BASE")
    LLM_OPENAI_API_KEY: str = Field("sk-local-placeholder", alias="LLM_OPENAI_API_KEY")
    LLM_MODEL: str = Field("deepseek-8b", alias="LLM_MODEL")

    @model_validator(mode="after")
    def _validate_mongo(self):
        # 如果没开 SSH 隧道，则必须提供 MONGO_URI
        if not self.SSH_TUNNEL and not self.MONGO_URI:
            raise ValueError("MONGO_URI is required when SSH_TUNNEL is disabled")
        # 如果开启 SSH 隧道，允许 MONGO_URI 为空（隧道模块会自己拼接本地端口）
        return self
settings = Settings()<|MERGE_RESOLUTION|>--- conflicted
+++ resolved
@@ -27,7 +27,6 @@
     MONGO_URI: str | None = Field(default=None, alias="MONGO_URI")
     MONGO_DB: str = "finsight"
 
-<<<<<<< HEAD
     REDIS_URL: str = Field(..., env="REDIS_URL")
     
     # —— 新闻抓取主源 & 抓取参数 ——
@@ -38,11 +37,6 @@
     FETCH_QPS: float = Field(0.5, env="FETCH_QPS")                    # Marketaux 节流
     DAILY_BUDGET_MARKETAUX: int = Field(80, env="DAILY_BUDGET_MARKETAUX")
 
-    # —— 调度 Cron（分 时 日 月 周）——
-    CRON_MARKETAUX_US: str = Field("0 * * * *", env="CRON_MARKETAUX_US")
-    CRON_MARKETAUX_IN: str = Field("10 * * * *", env="CRON_MARKETAUX_IN")
-    CRON_RSS_ALL: str = Field("*/15 * * * *", env="CRON_RSS_ALL")
-=======
     # Postgre
     REMOTE_PG_HOST: str = "127.0.0.1"
     REMOTE_PG_PORT: int = 27017
@@ -52,7 +46,14 @@
     POSTGRES_USER: str = Field(..., env="POSTGRES_USER")
     POSTGRES_PASSWORD: str = Field(..., env="POSTGRES_PASSWORD")
     POSTGRES_DB: str = Field(..., env="POSTGRES_DB")
->>>>>>> 4ecb389f
+
+    NEWS_FETCH_CRON: str = "0 * * * *"  # 每小时
+    DEFAULT_VECTOR_DIM: int = 32
+
+    # —— 调度 Cron（分 时 日 月 周）——
+    CRON_MARKETAUX_US: str = Field("0 * * * *", env="CRON_MARKETAUX_US")
+    CRON_MARKETAUX_IN: str = Field("10 * * * *", env="CRON_MARKETAUX_IN")
+    CRON_RSS_ALL: str = Field("*/15 * * * *", env="CRON_RSS_ALL")
 
     EMBEDDING_PROVIDER: str = Field("openai", env="EMBEDDING_PROVIDER")
     ST_MODEL: str = Field("sentence-transformers/all-MiniLM-L6-v2", env="ST_MODEL")
@@ -62,7 +63,6 @@
     PROJECTION_DIM: int = Field(64, env="PROJECTION_DIM")
     PROJECTION_SEED: int = Field(42, env="PROJECTION_SEED")
 
-    # VECTOR_BACKEND: str = Field("mongo", env="VECTOR_BACKEND")  # mongo | pgvector
     VECTOR_BACKEND: str = Field("pgvector", env="VECTOR_BACKEND")  # mongo | pgvector
     PG_DSN: str = Field("postgresql://richsion@localhost:5432/finsight", env="PG_DSN")
     RECENT_EXCLUDE_HOURS: int = Field(72, env="RECENT_EXCLUDE_HOURS")
@@ -70,7 +70,6 @@
     LLM_PROVIDER: str = Field("openai", env="LLM_PROVIDER")
     
     NEWS_FETCH_CRON: str = "0 * * * *"  # 每小时
-    # DEFAULT_VECTOR_DIM: int = 32
     
     # 运行环境/调试
     ENV: str = Field("dev", env="ENV")        # dev | prod
