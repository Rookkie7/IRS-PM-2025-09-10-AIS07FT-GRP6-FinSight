--- conflicted
+++ resolved
@@ -1,6 +1,5 @@
 from pydantic_settings import BaseSettings, SettingsConfigDict
 from pydantic import Field, model_validator
-
 
 class Settings(BaseSettings):
     model_config = SettingsConfigDict(env_file=".env", env_file_encoding="utf-8", extra="ignore")
@@ -10,28 +9,34 @@
     ACCESS_TOKEN_EXPIRE_MINUTES: int = Field(60 * 24, alias="ACCESS_TOKEN_EXPIRE_MINUTES")
 
     APP_NAME: str = "Finsight"
-<<<<<<< HEAD
-    MONGO_URI: str = Field(..., env="MONGO_URI")
-    MONGO_DB_STOCK: str = Field("finsight", env="MONGO_DB_STOCK")
-    POSTGRES_URI: str = Field(..., env="POSTGRES_URI")
-=======
+
     # SSH 隧道相关
     SSH_TUNNEL: bool = Field(False, alias="SSH_TUNNEL")
     SSH_HOST: str | None = None
     SSH_PORT: int = 22
     SSH_USER: str | None = None
     SSH_PEM_PATH: str | None = None
+    LOCAL_BIND_HOST: str | None = None
+
+    # Mongo
     REMOTE_MONGO_HOST: str = "127.0.0.1"
     REMOTE_MONGO_PORT: int = 27017
-    LOCAL_BIND_HOST: str = "127.0.0.1"
-    LOCAL_BIND_PORT: int = 0  # 0=随机
+    LOCAL_MONGO_HOST: str = "127.0.0.1"
+    LOCAL_MONGO_PORT: int = 0  # 0=随机
 
-    # Mongo 连接串：当 SSH_TUNNEL=False 时需要；开启隧道时可不填
     MONGO_URI: str | None = Field(default=None, alias="MONGO_URI")
     MONGO_DB: str = "finsight"
 
->>>>>>> e7683f73
-    REDIS_URL: str = Field(..., env="REDIS_URL")
+    # Postgre
+    REMOTE_PG_HOST: str = "127.0.0.1"
+    REMOTE_PG_PORT: int = 27017
+    LOCAL_PG_HOST: str = "127.0.0.1"
+    LOCAL_PG_PORT: int = 0  # 0=随机
+    POSTGRES_URI: str = Field(..., env="POSTGRES_URI")
+    POSTGRES_USER: str = Field(..., env="POSTGRES_USER")
+    POSTGRES_PASSWORD: str = Field(..., env="POSTGRES_PASSWORD")
+    POSTGRES_DB: str = Field(..., env="POSTGRES_DB")
+
     EMBEDDING_PROVIDER: str = Field("openai", env="EMBEDDING_PROVIDER")
     VECTOR_BACKEND: str = Field("pgvector", env="VECTOR_BACKEND")  # mongo | pgvector
     NEWS_FETCH_CRON: str = "0 * * * *"  # 每小时
