<<<<<<< HEAD
# from pydantic_settings import BaseSettings
# from pydantic import Field
#
# class Settings(BaseSettings):
#     APP_NAME: str = "Finsight"
#     MONGO_URI: str = Field(..., env="MONGO_URI")
#     MONGO_DB: str = Field("finsight", env="MONGO_DB")
#     REDIS_URL: str = Field(..., env="REDIS_URL")
#     EMBEDDING_PROVIDER: str = Field("openai", env="EMBEDDING_PROVIDER")
#     VECTOR_BACKEND: str = Field("mongo", env="VECTOR_BACKEND")  # mongo | pgvector
#     LLM_PROVIDER: str = Field("openai", env="LLM_PROVIDER")
#     NEWS_FETCH_CRON: str = "0 * * * *"  # 每小时
#     DEFAULT_VECTOR_DIM: int = 32
#
#     class Config:
#         env_file = ".env"
#
# settings = Settings()


# app/config.py
from __future__ import annotations
from pathlib import Path
from pydantic_settings import BaseSettings, SettingsConfigDict
from pydantic import Field
=======
from pydantic_settings import BaseSettings, SettingsConfigDict
from pydantic import Field, model_validator
>>>>>>> 1bddb7c9

# 项目根目录（FinSight_BackEnd），无论从哪里运行都能定位到 .env
PROJECT_ROOT = Path(__file__).resolve().parents[1]
ENV_FILE = PROJECT_ROOT / ".env"

class Settings(BaseSettings):
    model_config = SettingsConfigDict(env_file=".env", env_file_encoding="utf-8", extra="ignore")

    AUTH_SECRET_KEY: str = Field(alias="AUTH_SECRET_KEY")
    AUTH_ALGORITHM: str = Field("HS256", alias="AUTH_ALGORITHM")
    ACCESS_TOKEN_EXPIRE_MINUTES: int = Field(60 * 24, alias="ACCESS_TOKEN_EXPIRE_MINUTES")

    APP_NAME: str = "Finsight"

<<<<<<< HEAD
    # 给出开发期默认值（本地先跑通，不会因为没配 .env 就挂）
    MONGO_URI: str = Field("mongodb://localhost:27017/finsight")
    MONGO_DB: str = Field("finsight")
    REDIS_URL: str = Field("redis://localhost:6379/0")

    EMBEDDING_PROVIDER: str = Field("openai")
    VECTOR_BACKEND: str = Field("mongo")  # mongo | pgvector
    LLM_PROVIDER: str = Field("openai")
    NEWS_FETCH_CRON: str = "0 * * * *"
    DEFAULT_VECTOR_DIM: int = 32

    # pydantic-settings v2 写法：显式指定 .env 的绝对路径
    model_config = SettingsConfigDict(
        env_file=str(ENV_FILE),
        env_file_encoding="utf-8",
        extra="ignore",
        case_sensitive=False,
    )
=======
    # SSH 隧道相关
    SSH_TUNNEL: bool = Field(False, alias="SSH_TUNNEL")
    SSH_HOST: str | None = None
    SSH_PORT: int = 22
    SSH_USER: str | None = None
    SSH_PEM_PATH: str | None = None
    LOCAL_BIND_HOST: str | None = None

    # Mongo
    REMOTE_MONGO_HOST: str = "127.0.0.1"
    REMOTE_MONGO_PORT: int = 27017
    LOCAL_MONGO_HOST: str = "127.0.0.1"
    LOCAL_MONGO_PORT: int = 0  # 0=随机

    MONGO_URI: str | None = Field(default=None, alias="MONGO_URI")
    MONGO_DB: str = "finsight"

    # Postgre
    REMOTE_PG_HOST: str = "127.0.0.1"
    REMOTE_PG_PORT: int = 27017
    LOCAL_PG_HOST: str = "127.0.0.1"
    LOCAL_PG_PORT: int = 0  # 0=随机
    POSTGRES_URI: str = Field(..., env="POSTGRES_URI")
    POSTGRES_USER: str = Field(..., env="POSTGRES_USER")
    POSTGRES_PASSWORD: str = Field(..., env="POSTGRES_PASSWORD")
    POSTGRES_DB: str = Field(..., env="POSTGRES_DB")

    EMBEDDING_PROVIDER: str = Field("openai", env="EMBEDDING_PROVIDER")
    VECTOR_BACKEND: str = Field("pgvector", env="VECTOR_BACKEND")  # mongo | pgvector
    NEWS_FETCH_CRON: str = "0 * * * *"  # 每小时
    DEFAULT_VECTOR_DIM: int = 32

    # LLM Setting
    LLM_PROVIDER: str = Field("deepseek_openai", alias="LLM_PROVIDER")
    LLM_OPENAI_BASE: str = Field("http://127.0.0.1:8000/v1", alias="LLM_OPENAI_BASE")
    LLM_OPENAI_API_KEY: str = Field("sk-local-placeholder", alias="LLM_OPENAI_API_KEY")
    LLM_MODEL: str = Field("deepseek-8b", alias="LLM_MODEL")
>>>>>>> 1bddb7c9

    @model_validator(mode="after")
    def _validate_mongo(self):
        # 如果没开 SSH 隧道，则必须提供 MONGO_URI
        if not self.SSH_TUNNEL and not self.MONGO_URI:
            raise ValueError("MONGO_URI is required when SSH_TUNNEL is disabled")
        # 如果开启 SSH 隧道，允许 MONGO_URI 为空（隧道模块会自己拼接本地端口）
        return self
settings = Settings()<|MERGE_RESOLUTION|>--- conflicted
+++ resolved
@@ -1,37 +1,5 @@
-<<<<<<< HEAD
-# from pydantic_settings import BaseSettings
-# from pydantic import Field
-#
-# class Settings(BaseSettings):
-#     APP_NAME: str = "Finsight"
-#     MONGO_URI: str = Field(..., env="MONGO_URI")
-#     MONGO_DB: str = Field("finsight", env="MONGO_DB")
-#     REDIS_URL: str = Field(..., env="REDIS_URL")
-#     EMBEDDING_PROVIDER: str = Field("openai", env="EMBEDDING_PROVIDER")
-#     VECTOR_BACKEND: str = Field("mongo", env="VECTOR_BACKEND")  # mongo | pgvector
-#     LLM_PROVIDER: str = Field("openai", env="LLM_PROVIDER")
-#     NEWS_FETCH_CRON: str = "0 * * * *"  # 每小时
-#     DEFAULT_VECTOR_DIM: int = 32
-#
-#     class Config:
-#         env_file = ".env"
-#
-# settings = Settings()
-
-
-# app/config.py
-from __future__ import annotations
-from pathlib import Path
-from pydantic_settings import BaseSettings, SettingsConfigDict
-from pydantic import Field
-=======
 from pydantic_settings import BaseSettings, SettingsConfigDict
 from pydantic import Field, model_validator
->>>>>>> 1bddb7c9
-
-# 项目根目录（FinSight_BackEnd），无论从哪里运行都能定位到 .env
-PROJECT_ROOT = Path(__file__).resolve().parents[1]
-ENV_FILE = PROJECT_ROOT / ".env"
 
 class Settings(BaseSettings):
     model_config = SettingsConfigDict(env_file=".env", env_file_encoding="utf-8", extra="ignore")
@@ -42,26 +10,6 @@
 
     APP_NAME: str = "Finsight"
 
-<<<<<<< HEAD
-    # 给出开发期默认值（本地先跑通，不会因为没配 .env 就挂）
-    MONGO_URI: str = Field("mongodb://localhost:27017/finsight")
-    MONGO_DB: str = Field("finsight")
-    REDIS_URL: str = Field("redis://localhost:6379/0")
-
-    EMBEDDING_PROVIDER: str = Field("openai")
-    VECTOR_BACKEND: str = Field("mongo")  # mongo | pgvector
-    LLM_PROVIDER: str = Field("openai")
-    NEWS_FETCH_CRON: str = "0 * * * *"
-    DEFAULT_VECTOR_DIM: int = 32
-
-    # pydantic-settings v2 写法：显式指定 .env 的绝对路径
-    model_config = SettingsConfigDict(
-        env_file=str(ENV_FILE),
-        env_file_encoding="utf-8",
-        extra="ignore",
-        case_sensitive=False,
-    )
-=======
     # SSH 隧道相关
     SSH_TUNNEL: bool = Field(False, alias="SSH_TUNNEL")
     SSH_HOST: str | None = None
@@ -99,7 +47,6 @@
     LLM_OPENAI_BASE: str = Field("http://127.0.0.1:8000/v1", alias="LLM_OPENAI_BASE")
     LLM_OPENAI_API_KEY: str = Field("sk-local-placeholder", alias="LLM_OPENAI_API_KEY")
     LLM_MODEL: str = Field("deepseek-8b", alias="LLM_MODEL")
->>>>>>> 1bddb7c9
 
     @model_validator(mode="after")
     def _validate_mongo(self):
