--- conflicted
+++ resolved
@@ -1,7 +1,6 @@
 from typing import List
 
 class EmbeddingProviderPort:
-<<<<<<< HEAD
     ...
 
 from __future__ import annotations
@@ -11,7 +10,5 @@
     """嵌入提供者端口（后续可换 sentence-transformers / OpenAI embeddings）"""
     dim: int
     def embed_text(self, text: str) -> List[float]: ...
-=======
     async def embed(self, texts: List[str], dim: int) -> List[List[float]]:
-        ...
->>>>>>> e7683f73
+        ...