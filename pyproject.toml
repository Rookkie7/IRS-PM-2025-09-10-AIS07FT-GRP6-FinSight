--- conflicted
+++ resolved
@@ -46,14 +46,9 @@
     "psycopg[binary,pool]>=3.1",
     "sqlalchemy>=2.0",
     "pgvector>=0.2.5",
-<<<<<<< HEAD
-    "passlib[bcrypt]>=1.7",
-    "python-jose[cryptography]>=3.3",
-=======
 
     "sshtunnel>=0.4.0",
     "paramiko<3.4",
->>>>>>> 1bddb7c9
 ]
 
 [project.optional-dependencies]
