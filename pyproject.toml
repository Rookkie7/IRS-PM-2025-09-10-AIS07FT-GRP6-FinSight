--- conflicted
+++ resolved
@@ -47,13 +47,8 @@
     "sqlalchemy>=2.0",
     "pgvector>=0.2.5",
 
-<<<<<<< HEAD
-    # prediction model
-
-=======
     "sshtunnel>=0.4.0",
     "paramiko<3.4",
->>>>>>> 1bddb7c9
 ]
 
 [project.optional-dependencies]
