--- conflicted
+++ resolved
@@ -5,7 +5,6 @@
   baseURL: import.meta.env.VITE_API_BASE_URL ?? "",
   timeout: 15000,
 });
-<<<<<<< HEAD
 // 统一 fetch 包装（带基础地址与错误处理）
 const BASE = import.meta.env.VITE_API_BASE_URL ?? "http://127.0.0.1:8000";
 
@@ -23,10 +22,3 @@
   }
   return res.json() as Promise<T>;
 }
-=======
-
-const supabaseUrl = import.meta.env.VITE_SUPABASE_URL;
-const supabaseAnonKey = import.meta.env.VITE_SUPABASE_ANON_KEY;
-
-export const supabase = createClient(supabaseUrl, supabaseAnonKey);
->>>>>>> f4774007
